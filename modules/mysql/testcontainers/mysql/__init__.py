#
#    Licensed under the Apache License, Version 2.0 (the "License"); you may
#    not use this file except in compliance with the License. You may obtain
#    a copy of the License at
#
#         http://www.apache.org/licenses/LICENSE-2.0
#
#    Unless required by applicable law or agreed to in writing, software
#    distributed under the License is distributed on an "AS IS" BASIS, WITHOUT
#    WARRANTIES OR CONDITIONS OF ANY KIND, either express or implied. See the
#    License for the specific language governing permissions and limitations
#    under the License.
import re
from os import environ
from typing import Optional

from testcontainers.core.generic import DbContainer
from testcontainers.core.utils import raise_for_deprecated_parameter, setup_logger
from testcontainers.core.waiting_utils import wait_for_logs

LOGGER = setup_logger(__name__)


class MySqlContainer(DbContainer):
    """
    MySql database container.

    Example:

        The example will spin up a MySql database to which you can connect with the credentials
        passed in the constructor. Alternatively, you may use the :code:`get_connection_url()`
        method which returns a sqlalchemy-compatible url in format
        :code:`mysql+dialect://username:password@host:port/database`.

        .. doctest::

            >>> import sqlalchemy
            >>> from testcontainers.mysql import MySqlContainer

            >>> with MySqlContainer("mysql:5.7.17", dialect="pymysql") as mysql:
            ...     engine = sqlalchemy.create_engine(mysql.get_connection_url())
            ...     with engine.begin() as connection:
            ...         result = connection.execute(sqlalchemy.text("select version()"))
            ...         version, = result.fetchone()

        The optional :code:`seed` parameter enables arbitrary SQL files to be loaded.
        This is perfect for schema and sample data. This works by mounting the seed to
        `/docker-entrypoint-initdb.d/`, which containerized MySQL are set up to load
        automatically.

        .. doctest::

            >>> import sqlalchemy
            >>> from testcontainers.mysql import MySqlContainer

            >>> with MySqlContainer(seed="../../tests/seeds/") as mysql:
            ...     engine = sqlalchemy.create_engine(mysql.get_connection_url())
            ...     with engine.begin() as connection:
            ...         query = "select * from stuff"  # Can now rely on schema/data
            ...         result = connection.execute(sqlalchemy.text(query))
            ...         first_stuff, = result.fetchone()

    """

    seed_mountpoint: str = "/docker-entrypoint-initdb.d/"
    startup_command: str = "source /usr/local/bin/docker-entrypoint.sh; _main "

    def __init__(
        self,
        image: str = "mysql:latest",
        dialect: Optional[str] = None,
        username: Optional[str] = None,
        root_password: Optional[str] = None,
        password: Optional[str] = None,
        dbname: Optional[str] = None,
        seed: Optional[str] = None,
        port: int = 3306,
        **kwargs,
    ) -> None:
        if dialect is not None and dialect.startswith("mysql+"):
            msg = "Please remove 'mysql+' prefix from dialect parameter"
            raise ValueError(msg)

        raise_for_deprecated_parameter(kwargs, "MYSQL_USER", "username")
        raise_for_deprecated_parameter(kwargs, "MYSQL_ROOT_PASSWORD", "root_password")
        raise_for_deprecated_parameter(kwargs, "MYSQL_PASSWORD", "password")
        raise_for_deprecated_parameter(kwargs, "MYSQL_DATABASE", "dbname")
        super().__init__(image, **kwargs)

        self.port = port
        self.with_exposed_ports(self.port)
        self.username = username or environ.get("MYSQL_USER", "test")
        self.root_password = root_password or environ.get("MYSQL_ROOT_PASSWORD", "test")
        self.password = password or environ.get("MYSQL_PASSWORD", "test")
        self.dbname = dbname or environ.get("MYSQL_DATABASE", "test")

        self.dialect = dialect or environ.get("MYSQL_DIALECT", None)
        self._db_url_dialect_part = "mysql" if self.dialect is None else f"mysql+{self.dialect}"

        if self.username == "root":
            self.root_password = self.password
        self.seed = seed
        if self.seed is not None:
            super().override_command_for_seed(self.startup_command)

    def _configure(self) -> None:
        self.with_env("MYSQL_ROOT_PASSWORD", self.root_password)
        self.with_env("MYSQL_DATABASE", self.dbname)

        if self.username != "root":
            self.with_env("MYSQL_USER", self.username)
            self.with_env("MYSQL_PASSWORD", self.password)

    def _connect(self) -> None:
        wait_for_logs(
            self,
            re.compile(".*: ready for connections.*: ready for connections.*", flags=re.DOTALL | re.MULTILINE).search,
        )

    def get_connection_url(self) -> str:
        return super()._create_connection_url(
<<<<<<< HEAD
            dialect=self._db_url_dialect_part,
            username=self.username,
            password=self.password,
            dbname=self.dbname,
            port=self.port,
        )

    def _transfer_seed(self) -> None:
        if self.seed is None:
            return
        src_path = Path(self.seed)
        dest_path = "/docker-entrypoint-initdb.d/"
        with BytesIO() as archive, tarfile.TarFile(fileobj=archive, mode="w") as tar:
            for filename in src_path.iterdir():
                tar.add(filename.absolute(), arcname=filename.relative_to(src_path))
            archive.seek(0)
            self.get_wrapped_container().put_archive(dest_path, archive)
=======
            dialect="mysql+pymysql", username=self.username, password=self.password, dbname=self.dbname, port=self.port
        )
>>>>>>> 519c7d3f
<|MERGE_RESOLUTION|>--- conflicted
+++ resolved
@@ -119,25 +119,9 @@
 
     def get_connection_url(self) -> str:
         return super()._create_connection_url(
-<<<<<<< HEAD
             dialect=self._db_url_dialect_part,
             username=self.username,
             password=self.password,
             dbname=self.dbname,
             port=self.port,
-        )
-
-    def _transfer_seed(self) -> None:
-        if self.seed is None:
-            return
-        src_path = Path(self.seed)
-        dest_path = "/docker-entrypoint-initdb.d/"
-        with BytesIO() as archive, tarfile.TarFile(fileobj=archive, mode="w") as tar:
-            for filename in src_path.iterdir():
-                tar.add(filename.absolute(), arcname=filename.relative_to(src_path))
-            archive.seek(0)
-            self.get_wrapped_container().put_archive(dest_path, archive)
-=======
-            dialect="mysql+pymysql", username=self.username, password=self.password, dbname=self.dbname, port=self.port
-        )
->>>>>>> 519c7d3f
+        )