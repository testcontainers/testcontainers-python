import types
import warnings
from collections.abc import Mapping
from dataclasses import dataclass, field
from enum import Enum
from logging import warning
from os import environ
from os.path import exists
from pathlib import Path
from typing import Final, Optional, Union

import docker


class ConnectionMode(Enum):
    bridge_ip = "bridge_ip"
    gateway_ip = "gateway_ip"
    docker_host = "docker_host"

    @property
    def use_mapped_port(self) -> bool:
        """
        Return True if mapped ports should be used for this connection mode.

        Mapped ports are used for all connection modes except 'bridge_ip'.
        """
        return self != ConnectionMode.bridge_ip


def get_docker_socket() -> str:
    """
    Determine the docker socket, prefer value given by env variable

    Using the docker api ensure we handle rootless docker properly
    """
    if socket_path := environ.get("TESTCONTAINERS_DOCKER_SOCKET_OVERRIDE", ""):
        return socket_path

    try:
        client = docker.from_env()
        socket_path = client.api.get_adapter(client.api.base_url).socket_path
        # return the normalized path as string
        return str(Path(socket_path).absolute())
    except Exception:
        return "/var/run/docker.sock"


def get_bool_env(name: str) -> bool:
    """
    Get environment variable named `name` and convert it to bool.

    Defaults to False.
    """
    value = environ.get(name, "")
    return value.lower() in ("yes", "true", "t", "y", "1")

<<<<<<< HEAD
RYUK_IMAGE: str = environ.get("RYUK_CONTAINER_IMAGE", "testcontainers/ryuk:0.8.1")
RYUK_PRIVILEGED: bool = environ.get("TESTCONTAINERS_RYUK_PRIVILEGED", "false") == "true"
RYUK_DISABLED: bool = environ.get("TESTCONTAINERS_RYUK_DISABLED", "false") == "true"
RYUK_DOCKER_SOCKET: str = ""  # get_docker_socket()
RYUK_RECONNECTION_TIMEOUT: str = environ.get("RYUK_RECONNECTION_TIMEOUT", "10s")
TC_HOST_OVERRIDE: Optional[str] = environ.get("TC_HOST", environ.get("TESTCONTAINERS_HOST_OVERRIDE"))
=======
>>>>>>> d40473fa

TC_FILE = ".testcontainers.properties"
TC_GLOBAL = Path.home() / TC_FILE


def get_user_overwritten_connection_mode() -> Optional[ConnectionMode]:
    """
    Return the user overwritten connection mode.
    """
    connection_mode: Union[str, None] = environ.get("TESTCONTAINERS_CONNECTION_MODE")
    if connection_mode:
        try:
            return ConnectionMode(connection_mode)
        except ValueError as e:
            raise ValueError(f"Error parsing TESTCONTAINERS_CONNECTION_MODE: {e}") from e
    return None


def read_tc_properties() -> dict[str, str]:
    """
    Read the .testcontainers.properties for settings. (see the Java implementation for details)
    Currently we only support the ~/.testcontainers.properties but may extend to per-project variables later.

    :return: the merged properties from the sources.
    """
    tc_files = [item for item in [TC_GLOBAL] if exists(item)]
    if not tc_files:
        return {}
    settings: dict[str, str] = {}

    for file in tc_files:
        with open(file) as contents:
            tuples = [line.split("=") for line in contents.readlines() if "=" in line]
            settings = {**settings, **{item[0].strip(): item[1].strip() for item in tuples}}
    return settings


_WARNINGS = {"DOCKER_AUTH_CONFIG": "DOCKER_AUTH_CONFIG is experimental, see testcontainers/testcontainers-python#566"}


@dataclass
class TestcontainersConfiguration:
<<<<<<< HEAD
    max_tries: int = MAX_TRIES
    sleep_time: int = SLEEP_TIME
    ryuk_image: str = RYUK_IMAGE
    ryuk_privileged: bool = RYUK_PRIVILEGED
    ryuk_disabled: bool = RYUK_DISABLED
    # ryuk_docker_socket: str = RYUK_DOCKER_SOCKET
    ryuk_reconnection_timeout: str = RYUK_RECONNECTION_TIMEOUT
=======
    max_tries: int = int(environ.get("TC_MAX_TRIES", "120"))
    sleep_time: int = int(environ.get("TC_POOLING_INTERVAL", "1"))
    ryuk_image: str = environ.get("RYUK_CONTAINER_IMAGE", "testcontainers/ryuk:0.8.1")
    ryuk_privileged: bool = get_bool_env("TESTCONTAINERS_RYUK_PRIVILEGED")
    ryuk_disabled: bool = get_bool_env("TESTCONTAINERS_RYUK_DISABLED")
    _ryuk_docker_socket: str = ""
    ryuk_reconnection_timeout: str = environ.get("RYUK_RECONNECTION_TIMEOUT", "10s")
>>>>>>> d40473fa
    tc_properties: dict[str, str] = field(default_factory=read_tc_properties)
    _docker_auth_config: Optional[str] = field(default_factory=lambda: environ.get("DOCKER_AUTH_CONFIG"))
    tc_host_override: Optional[str] = environ.get("TC_HOST", environ.get("TESTCONTAINERS_HOST_OVERRIDE"))
    connection_mode_override: Optional[ConnectionMode] = field(default_factory=get_user_overwritten_connection_mode)

    """
    https://github.com/testcontainers/testcontainers-go/blob/dd76d1e39c654433a3d80429690d07abcec04424/docker.go#L644
    if os env TC_HOST is set, use it
    """

    @property
    def docker_auth_config(self) -> Optional[str]:
        config = self._docker_auth_config
        if config and "DOCKER_AUTH_CONFIG" in _WARNINGS:
            warning(_WARNINGS.pop("DOCKER_AUTH_CONFIG"))
        return config

    @docker_auth_config.setter
    def docker_auth_config(self, value: str) -> None:
        if "DOCKER_AUTH_CONFIG" in _WARNINGS:
            warning(_WARNINGS.pop("DOCKER_AUTH_CONFIG"))
        self._docker_auth_config = value

    def tc_properties_get_tc_host(self) -> Union[str, None]:
        return self.tc_properties.get("tc.host")

    @property
    def timeout(self) -> int:
        return self.max_tries * self.sleep_time

    @property
    def ryuk_docker_socket(self) -> str:
<<<<<<< HEAD
        return get_docker_socket()

=======
        if not self._ryuk_docker_socket:
            self.ryuk_docker_socket = get_docker_socket()
        return self._ryuk_docker_socket
>>>>>>> d40473fa

    @ryuk_docker_socket.setter
    def ryuk_docker_socket(self, value: str) -> None:
        self._ryuk_docker_socket = value


testcontainers_config: Final = TestcontainersConfiguration()

__all__ = [
    # Public API of this module:
    "ConnectionMode",
    "testcontainers_config",
]

_deprecated_attribute_mapping: Final[Mapping[str, str]] = types.MappingProxyType(
    {
        "MAX_TRIES": "max_tries",
        "RYUK_DISABLED": "ryuk_disabled",
        "RYUK_DOCKER_SOCKET": "ryuk_docker_socket",
        "RYUK_IMAGE": "ryuk_image",
        "RYUK_PRIVILEGED": "ryuk_privileged",
        "RYUK_RECONNECTION_TIMEOUT": "ryuk_reconnection_timeout",
        "SLEEP_TIME": "sleep_time",
        "TIMEOUT": "timeout",
    }
)


def __dir__() -> list[str]:
    return __all__ + list(_deprecated_attribute_mapping.keys())


def __getattr__(name: str) -> object:
    """
    Allow getting deprecated legacy settings.
    """
    module = f"{__name__!r}"

    if name in _deprecated_attribute_mapping:
        attrib = _deprecated_attribute_mapping[name]
        warnings.warn(
            f"{module}.{name} is deprecated. Use {module}.testcontainers_config.{attrib} instead.",
            DeprecationWarning,
            stacklevel=2,
        )
        return getattr(testcontainers_config, attrib)
    raise AttributeError(f"module {module} has no attribute {name!r}")<|MERGE_RESOLUTION|>--- conflicted
+++ resolved
@@ -45,24 +45,16 @@
         return "/var/run/docker.sock"
 
 
-def get_bool_env(name: str) -> bool:
-    """
-    Get environment variable named `name` and convert it to bool.
+MAX_TRIES = int(environ.get("TC_MAX_TRIES", 120))
+SLEEP_TIME = int(environ.get("TC_POOLING_INTERVAL", 1))
+TIMEOUT = MAX_TRIES * SLEEP_TIME
 
-    Defaults to False.
-    """
-    value = environ.get(name, "")
-    return value.lower() in ("yes", "true", "t", "y", "1")
-
-<<<<<<< HEAD
 RYUK_IMAGE: str = environ.get("RYUK_CONTAINER_IMAGE", "testcontainers/ryuk:0.8.1")
 RYUK_PRIVILEGED: bool = environ.get("TESTCONTAINERS_RYUK_PRIVILEGED", "false") == "true"
 RYUK_DISABLED: bool = environ.get("TESTCONTAINERS_RYUK_DISABLED", "false") == "true"
 RYUK_DOCKER_SOCKET: str = ""  # get_docker_socket()
 RYUK_RECONNECTION_TIMEOUT: str = environ.get("RYUK_RECONNECTION_TIMEOUT", "10s")
 TC_HOST_OVERRIDE: Optional[str] = environ.get("TC_HOST", environ.get("TESTCONTAINERS_HOST_OVERRIDE"))
-=======
->>>>>>> d40473fa
 
 TC_FILE = ".testcontainers.properties"
 TC_GLOBAL = Path.home() / TC_FILE
@@ -105,7 +97,6 @@
 
 @dataclass
 class TestcontainersConfiguration:
-<<<<<<< HEAD
     max_tries: int = MAX_TRIES
     sleep_time: int = SLEEP_TIME
     ryuk_image: str = RYUK_IMAGE
@@ -113,15 +104,6 @@
     ryuk_disabled: bool = RYUK_DISABLED
     # ryuk_docker_socket: str = RYUK_DOCKER_SOCKET
     ryuk_reconnection_timeout: str = RYUK_RECONNECTION_TIMEOUT
-=======
-    max_tries: int = int(environ.get("TC_MAX_TRIES", "120"))
-    sleep_time: int = int(environ.get("TC_POOLING_INTERVAL", "1"))
-    ryuk_image: str = environ.get("RYUK_CONTAINER_IMAGE", "testcontainers/ryuk:0.8.1")
-    ryuk_privileged: bool = get_bool_env("TESTCONTAINERS_RYUK_PRIVILEGED")
-    ryuk_disabled: bool = get_bool_env("TESTCONTAINERS_RYUK_DISABLED")
-    _ryuk_docker_socket: str = ""
-    ryuk_reconnection_timeout: str = environ.get("RYUK_RECONNECTION_TIMEOUT", "10s")
->>>>>>> d40473fa
     tc_properties: dict[str, str] = field(default_factory=read_tc_properties)
     _docker_auth_config: Optional[str] = field(default_factory=lambda: environ.get("DOCKER_AUTH_CONFIG"))
     tc_host_override: Optional[str] = environ.get("TC_HOST", environ.get("TESTCONTAINERS_HOST_OVERRIDE"))
@@ -154,18 +136,7 @@
 
     @property
     def ryuk_docker_socket(self) -> str:
-<<<<<<< HEAD
         return get_docker_socket()
-
-=======
-        if not self._ryuk_docker_socket:
-            self.ryuk_docker_socket = get_docker_socket()
-        return self._ryuk_docker_socket
->>>>>>> d40473fa
-
-    @ryuk_docker_socket.setter
-    def ryuk_docker_socket(self, value: str) -> None:
-        self._ryuk_docker_socket = value
 
 
 testcontainers_config: Final = TestcontainersConfiguration()
