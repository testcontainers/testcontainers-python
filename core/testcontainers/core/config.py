import types
import warnings
from collections.abc import Mapping
from dataclasses import dataclass, field
from enum import Enum
from logging import warning
from os import environ
from os.path import exists
from pathlib import Path
<<<<<<< HEAD
from typing import Optional, Union, cast
=======
from typing import Final, Optional, Union
>>>>>>> ff6a32db

import docker


class ConnectionMode(Enum):
    bridge_ip = "bridge_ip"
    gateway_ip = "gateway_ip"
    docker_host = "docker_host"

    @property
    def use_mapped_port(self) -> bool:
        """
        Return True if mapped ports should be used for this connection mode.

        Mapped ports are used for all connection modes except 'bridge_ip'.
        """
        return self != ConnectionMode.bridge_ip


def get_docker_socket() -> str:
    """
    Determine the docker socket, prefer value given by env variable

    Using the docker api ensure we handle rootless docker properly
    """
    if socket_path := environ.get("TESTCONTAINERS_DOCKER_SOCKET_OVERRIDE", ""):
        return socket_path

    try:
        client = docker.from_env()
        socket_path = client.api.get_adapter(client.api.base_url).socket_path
        socket_path = cast("str", socket_path)
        # return the normalized path as string
        return str(Path(socket_path).absolute())
    except Exception:
        return "/var/run/docker.sock"


def get_bool_env(name: str) -> bool:
    """
    Get environment variable named `name` and convert it to bool.

    Defaults to False.
    """
    value = environ.get(name, "")
    return value.lower() in ("yes", "true", "t", "y", "1")


TC_FILE = ".testcontainers.properties"
TC_GLOBAL = Path.home() / TC_FILE


def get_user_overwritten_connection_mode() -> Optional[ConnectionMode]:
    """
    Return the user overwritten connection mode.
    """
    connection_mode: Union[str, None] = environ.get("TESTCONTAINERS_CONNECTION_MODE")
    if connection_mode:
        try:
            return ConnectionMode(connection_mode)
        except ValueError as e:
            raise ValueError(f"Error parsing TESTCONTAINERS_CONNECTION_MODE: {e}") from e
    return None


def read_tc_properties() -> dict[str, str]:
    """
    Read the .testcontainers.properties for settings. (see the Java implementation for details)
    Currently we only support the ~/.testcontainers.properties but may extend to per-project variables later.

    :return: the merged properties from the sources.
    """
    tc_files = [item for item in [TC_GLOBAL] if exists(item)]
    if not tc_files:
        return {}
    settings: dict[str, str] = {}

    for file in tc_files:
        with open(file) as contents:
            tuples = [line.split("=") for line in contents.readlines() if "=" in line]
            settings = {**settings, **{item[0].strip(): item[1].strip() for item in tuples}}
    return settings


_WARNINGS = {"DOCKER_AUTH_CONFIG": "DOCKER_AUTH_CONFIG is experimental, see testcontainers/testcontainers-python#566"}


@dataclass
class TestcontainersConfiguration:
    max_tries: int = int(environ.get("TC_MAX_TRIES", "120"))
    sleep_time: int = int(environ.get("TC_POOLING_INTERVAL", "1"))
    ryuk_image: str = environ.get("RYUK_CONTAINER_IMAGE", "testcontainers/ryuk:0.8.1")
    ryuk_privileged: bool = get_bool_env("TESTCONTAINERS_RYUK_PRIVILEGED")
    ryuk_disabled: bool = get_bool_env("TESTCONTAINERS_RYUK_DISABLED")
    _ryuk_docker_socket: str = ""
    ryuk_reconnection_timeout: str = environ.get("RYUK_RECONNECTION_TIMEOUT", "10s")
    tc_properties: dict[str, str] = field(default_factory=read_tc_properties)
    _docker_auth_config: Optional[str] = field(default_factory=lambda: environ.get("DOCKER_AUTH_CONFIG"))
    tc_host_override: Optional[str] = environ.get("TC_HOST", environ.get("TESTCONTAINERS_HOST_OVERRIDE"))
    connection_mode_override: Optional[ConnectionMode] = field(default_factory=get_user_overwritten_connection_mode)

    """
    https://github.com/testcontainers/testcontainers-go/blob/dd76d1e39c654433a3d80429690d07abcec04424/docker.go#L644
    if os env TC_HOST is set, use it
    """

    @property
    def docker_auth_config(self) -> Optional[str]:
        config = self._docker_auth_config
        if config and "DOCKER_AUTH_CONFIG" in _WARNINGS:
            warning(_WARNINGS.pop("DOCKER_AUTH_CONFIG"))
        return config

    @docker_auth_config.setter
    def docker_auth_config(self, value: str) -> None:
        if "DOCKER_AUTH_CONFIG" in _WARNINGS:
            warning(_WARNINGS.pop("DOCKER_AUTH_CONFIG"))
        self._docker_auth_config = value

    def tc_properties_get_tc_host(self) -> Union[str, None]:
        return self.tc_properties.get("tc.host")

    @property
    def timeout(self) -> int:
        return self.max_tries * self.sleep_time

    @property
    def ryuk_docker_socket(self) -> str:
        if not self._ryuk_docker_socket:
            self.ryuk_docker_socket = get_docker_socket()
        return self._ryuk_docker_socket

    @ryuk_docker_socket.setter
    def ryuk_docker_socket(self, value: str) -> None:
        self._ryuk_docker_socket = value


testcontainers_config: Final = TestcontainersConfiguration()

__all__ = [
    # Public API of this module:
    "ConnectionMode",
    "testcontainers_config",
]

_deprecated_attribute_mapping: Final[Mapping[str, str]] = types.MappingProxyType(
    {
        "MAX_TRIES": "max_tries",
        "RYUK_DISABLED": "ryuk_disabled",
        "RYUK_DOCKER_SOCKET": "ryuk_docker_socket",
        "RYUK_IMAGE": "ryuk_image",
        "RYUK_PRIVILEGED": "ryuk_privileged",
        "RYUK_RECONNECTION_TIMEOUT": "ryuk_reconnection_timeout",
        "SLEEP_TIME": "sleep_time",
        "TIMEOUT": "timeout",
    }
)


def __dir__() -> list[str]:
    return __all__ + list(_deprecated_attribute_mapping.keys())


def __getattr__(name: str) -> object:
    """
    Allow getting deprecated legacy settings.
    """
    module = f"{__name__!r}"

    if name in _deprecated_attribute_mapping:
        attrib = _deprecated_attribute_mapping[name]
        warnings.warn(
            f"{module}.{name} is deprecated. Use {module}.testcontainers_config.{attrib} instead.",
            DeprecationWarning,
            stacklevel=2,
        )
        return getattr(testcontainers_config, attrib)
    raise AttributeError(f"module {module} has no attribute {name!r}")<|MERGE_RESOLUTION|>--- conflicted
+++ resolved
@@ -7,11 +7,7 @@
 from os import environ
 from os.path import exists
 from pathlib import Path
-<<<<<<< HEAD
-from typing import Optional, Union, cast
-=======
-from typing import Final, Optional, Union
->>>>>>> ff6a32db
+from typing import Final, Optional, Union, cast
 
 import docker
 
