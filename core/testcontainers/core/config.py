import types
import warnings
from collections.abc import Mapping
from dataclasses import dataclass, field
from enum import Enum
from logging import warning
from os import environ
from os.path import exists
from pathlib import Path
from typing import Final, Optional, Union

import docker

ENABLE_FLAGS = ("yes", "true", "t", "y", "1")


class ConnectionMode(Enum):
    bridge_ip = "bridge_ip"
    gateway_ip = "gateway_ip"
    docker_host = "docker_host"

    @property
    def use_mapped_port(self) -> bool:
        """
        Return True if mapped ports should be used for this connection mode.

        Mapped ports are used for all connection modes except 'bridge_ip'.
        """
        return self != ConnectionMode.bridge_ip


def get_docker_socket() -> str:
    """
    Determine the docker socket, prefer value given by env variable

    Using the docker api ensure we handle rootless docker properly
    """
    if socket_path := environ.get("TESTCONTAINERS_DOCKER_SOCKET_OVERRIDE", ""):
        return socket_path

    try:
        client = docker.from_env()
        socket_path = client.api.get_adapter(client.api.base_url).socket_path
        # return the normalized path as string
        return str(Path(socket_path).absolute())
    except Exception:
        return "/var/run/docker.sock"


TC_FILE = ".testcontainers.properties"
TC_GLOBAL = Path.home() / TC_FILE


def get_user_overwritten_connection_mode() -> Optional[ConnectionMode]:
    """
    Return the user overwritten connection mode.
    """
    connection_mode: Union[str, None] = environ.get("TESTCONTAINERS_CONNECTION_MODE")
    if connection_mode:
        try:
            return ConnectionMode(connection_mode)
        except ValueError as e:
            raise ValueError(f"Error parsing TESTCONTAINERS_CONNECTION_MODE: {e}") from e
    return None


def read_tc_properties() -> dict[str, str]:
    """
    Read the .testcontainers.properties for settings. (see the Java implementation for details)
    Currently we only support the ~/.testcontainers.properties but may extend to per-project variables later.

    :return: the merged properties from the sources.
    """
    tc_files = [item for item in [TC_GLOBAL] if exists(item)]
    if not tc_files:
        return {}
    settings: dict[str, str] = {}

    for file in tc_files:
        with open(file) as contents:
            tuples = [line.split("=") for line in contents.readlines() if "=" in line]
            settings = {**settings, **{item[0].strip(): item[1].strip() for item in tuples}}
    return settings


_WARNINGS = {
    "DOCKER_AUTH_CONFIG": "DOCKER_AUTH_CONFIG is experimental, see testcontainers/testcontainers-python#566",
    "tc_properties_get_tc_host": "this method has moved to property 'tc_properties_tc_host'",
}


@dataclass
class TestcontainersConfiguration:
    def _render_bool(self, env_name: str, prop_name: str) -> bool:
        env_val = environ.get(env_name, None)
        if env_val is not None:
            return env_val.lower() in ENABLE_FLAGS
        prop_val = self.tc_properties.get(prop_name, None)
        if prop_val is not None:
            return prop_val.lower() in ENABLE_FLAGS
        return False

    max_tries: int = int(environ.get("TC_MAX_TRIES", "120"))
    sleep_time: float = float(environ.get("TC_POOLING_INTERVAL", "1"))
    ryuk_image: str = environ.get("RYUK_CONTAINER_IMAGE", "testcontainers/ryuk:0.8.1")
    _ryuk_privileged: Optional[bool] = None
    _ryuk_disabled: Optional[bool] = None
    _ryuk_docker_socket: str = ""
    ryuk_reconnection_timeout: str = environ.get("RYUK_RECONNECTION_TIMEOUT", "10s")
    tc_properties: dict[str, str] = field(default_factory=read_tc_properties)
    _docker_auth_config: Optional[str] = field(default_factory=lambda: environ.get("DOCKER_AUTH_CONFIG"))
    tc_host_override: Optional[str] = environ.get("TC_HOST", environ.get("TESTCONTAINERS_HOST_OVERRIDE"))
    connection_mode_override: Optional[ConnectionMode] = field(default_factory=get_user_overwritten_connection_mode)

    """
    https://github.com/testcontainers/testcontainers-go/blob/dd76d1e39c654433a3d80429690d07abcec04424/docker.go#L644
    if os env TC_HOST is set, use it
    """

    @property
    def docker_auth_config(self) -> Optional[str]:
        config = self._docker_auth_config
        if config and "DOCKER_AUTH_CONFIG" in _WARNINGS:
            warning(_WARNINGS.pop("DOCKER_AUTH_CONFIG"))
        return config

    @docker_auth_config.setter
    def docker_auth_config(self, value: str) -> None:
        if "DOCKER_AUTH_CONFIG" in _WARNINGS:
            warning(_WARNINGS.pop("DOCKER_AUTH_CONFIG"))
        self._docker_auth_config = value

    def tc_properties_get_tc_host(self) -> Union[str, None]:
        if "tc_properties_get_tc_host" in _WARNINGS:
            warning(_WARNINGS.pop("tc_properties_get_tc_host"))
        return self.tc_properties.get("tc.host")

    @property
<<<<<<< HEAD
    def tc_properties_tc_host(self) -> Union[str, None]:
        return self.tc_properties.get("tc.host")

    @property
    def tc_properties_testcontainers_reuse_enable(self) -> bool:
        enabled = self.tc_properties.get("testcontainers.reuse.enable")
        return enabled == "true"

    @property
    def timeout(self) -> int:
=======
    def ryuk_privileged(self) -> bool:
        if self._ryuk_privileged is not None:
            return bool(self._ryuk_privileged)
        self._ryuk_privileged = self._render_bool("TESTCONTAINERS_RYUK_PRIVILEGED", "ryuk.container.privileged")
        return self._ryuk_privileged

    @ryuk_privileged.setter
    def ryuk_privileged(self, value: bool) -> None:
        self._ryuk_privileged = value

    @property
    def ryuk_disabled(self) -> bool:
        if self._ryuk_disabled is not None:
            return bool(self._ryuk_disabled)
        self._ryuk_disabled = self._render_bool("TESTCONTAINERS_RYUK_DISABLED", "ryuk.disabled")
        return self._ryuk_disabled

    @ryuk_disabled.setter
    def ryuk_disabled(self, value: bool) -> None:
        self._ryuk_disabled = value

    @property
    def timeout(self) -> float:
>>>>>>> aa474359
        return self.max_tries * self.sleep_time

    @property
    def ryuk_docker_socket(self) -> str:
        if not self._ryuk_docker_socket:
            self.ryuk_docker_socket = get_docker_socket()
        return self._ryuk_docker_socket

    @ryuk_docker_socket.setter
    def ryuk_docker_socket(self, value: str) -> None:
        self._ryuk_docker_socket = value


testcontainers_config: Final = TestcontainersConfiguration()

__all__ = [
    # Public API of this module:
    "ConnectionMode",
    "testcontainers_config",
]

_deprecated_attribute_mapping: Final[Mapping[str, str]] = types.MappingProxyType(
    {
        "MAX_TRIES": "max_tries",
        "RYUK_DISABLED": "ryuk_disabled",
        "RYUK_DOCKER_SOCKET": "ryuk_docker_socket",
        "RYUK_IMAGE": "ryuk_image",
        "RYUK_PRIVILEGED": "ryuk_privileged",
        "RYUK_RECONNECTION_TIMEOUT": "ryuk_reconnection_timeout",
        "SLEEP_TIME": "sleep_time",
        "TIMEOUT": "timeout",
    }
)


def __dir__() -> list[str]:
    return __all__ + list(_deprecated_attribute_mapping.keys())


def __getattr__(name: str) -> object:
    """
    Allow getting deprecated legacy settings.
    """
    module = f"{__name__!r}"

    if name in _deprecated_attribute_mapping:
        attrib = _deprecated_attribute_mapping[name]
        warnings.warn(
            f"{module}.{name} is deprecated. Use {module}.testcontainers_config.{attrib} instead.",
            DeprecationWarning,
            stacklevel=2,
        )
        return getattr(testcontainers_config, attrib)
    raise AttributeError(f"module {module} has no attribute {name!r}")<|MERGE_RESOLUTION|>--- conflicted
+++ resolved
@@ -135,19 +135,11 @@
             warning(_WARNINGS.pop("tc_properties_get_tc_host"))
         return self.tc_properties.get("tc.host")
 
-    @property
-<<<<<<< HEAD
-    def tc_properties_tc_host(self) -> Union[str, None]:
-        return self.tc_properties.get("tc.host")
-
-    @property
     def tc_properties_testcontainers_reuse_enable(self) -> bool:
         enabled = self.tc_properties.get("testcontainers.reuse.enable")
         return enabled == "true"
 
     @property
-    def timeout(self) -> int:
-=======
     def ryuk_privileged(self) -> bool:
         if self._ryuk_privileged is not None:
             return bool(self._ryuk_privileged)
@@ -171,7 +163,6 @@
 
     @property
     def timeout(self) -> float:
->>>>>>> aa474359
         return self.max_tries * self.sleep_time
 
     @property
