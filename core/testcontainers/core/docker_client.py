#
#    Licensed under the Apache License, Version 2.0 (the "License"); you may
#    not use this file except in compliance with the License. You may obtain
#    a copy of the License at
#
#         http://www.apache.org/licenses/LICENSE-2.0
#
#    Unless required by applicable law or agreed to in writing, software
#    distributed under the License is distributed on an "AS IS" BASIS, WITHOUT
#    WARRANTIES OR CONDITIONS OF ANY KIND, either express or implied. See the
#    License for the specific language governing permissions and limitations
#    under the License.
import functools as ft
import os
import urllib
from os.path import exists
from pathlib import Path
from typing import Optional, Union

from testcontainers.core.labels import create_labels, SESSION_ID
from testcontainers.core.utils import default_gateway_ip, inside_container, setup_logger

import docker
from docker.models.containers import Container, ContainerCollection

LOGGER = setup_logger(__name__)
<<<<<<< HEAD
=======
TC_FILE = ".testcontainers.properties"
TC_GLOBAL = Path.home() / TC_FILE
>>>>>>> e72a0ebb


class DockerClient:
    """
    Thin wrapper around :class:`docker.DockerClient` for a more functional interface.
    """

    def __init__(self, **kwargs) -> None:
<<<<<<< HEAD
        self.client = docker.from_env(**kwargs)
        self.client.api.headers["x-tc-sid"] = SESSION_ID

    @ft.wraps(ContainerCollection.run)
    def run(self, image: str,
            command: Union[str, List[str]] = None,
            environment: Optional[dict] = None,
            ports: Optional[dict] = None,
            labels: Optional[dict] = None,
            detach: bool = False,
            stdout: bool = True,
            stderr: bool = False,
            remove: bool = False,
            **kwargs
            ) -> Container:
        container = self.client.containers.run(
            image, command=command, stdout=stdout, stderr=stderr, remove=remove, detach=detach,
            environment=environment, ports=ports, labels=create_labels(image, labels), **kwargs
=======
        docker_host = read_tc_properties().get("tc.host")

        if docker_host:
            LOGGER.info(f"using host {docker_host}")
            self.client = docker.DockerClient(base_url=docker_host)
        else:
            self.client = docker.from_env(**kwargs)

    @ft.wraps(ContainerCollection.run)
    def run(
        self,
        image: str,
        command: Optional[Union[str, list[str]]] = None,
        environment: Optional[dict] = None,
        ports: Optional[dict] = None,
        detach: bool = False,
        stdout: bool = True,
        stderr: bool = False,
        remove: bool = False,
        **kwargs,
    ) -> Container:
        container = self.client.containers.run(
            image,
            command=command,
            stdout=stdout,
            stderr=stderr,
            remove=remove,
            detach=detach,
            environment=environment,
            ports=ports,
            **kwargs,
>>>>>>> e72a0ebb
        )
        return container

    def port(self, container_id: str, port: int) -> int:
        """
        Lookup the public-facing port that is NAT-ed to :code:`port`.
        """
        port_mappings = self.client.api.port(container_id, port)
        if not port_mappings:
            raise ConnectionError(f"Port mapping for container {container_id} and port {port} is " "not available")
        return port_mappings[0]["HostPort"]

    def get_container(self, container_id: str) -> Container:
        """
        Get the container with a given identifier.
        """
        containers = self.client.api.containers(filters={"id": container_id})
        if not containers:
            raise RuntimeError(f"Could not get container with id {container_id}")
        return containers[0]

    def bridge_ip(self, container_id: str) -> str:
        """
        Get the bridge ip address for a container.
        """
        container = self.get_container(container_id)
        return container["NetworkSettings"]["Networks"]["bridge"]["IPAddress"]

    def gateway_ip(self, container_id: str) -> str:
        """
        Get the gateway ip address for a container.
        """
        container = self.get_container(container_id)
        return container["NetworkSettings"]["Networks"]["bridge"]["Gateway"]

    def host(self) -> str:
        """
        Get the hostname or ip address of the docker host.
        """
        # https://github.com/testcontainers/testcontainers-go/blob/dd76d1e39c654433a3d80429690d07abcec04424/docker.go#L644
        # if os env TC_HOST is set, use it
        host = os.environ.get("TC_HOST")
        if host:
            return host
        try:
            url = urllib.parse.urlparse(self.client.api.base_url)

        except ValueError:
            return None
        if "http" in url.scheme or "tcp" in url.scheme:
            return url.hostname
        if inside_container() and ("unix" in url.scheme or "npipe" in url.scheme):
            ip_address = default_gateway_ip()
            if ip_address:
                return ip_address
        return "localhost"


@ft.cache
def read_tc_properties() -> dict[str, str]:
    """
    Read the .testcontainers.properties for settings. (see the Java implementation for details)
    Currently we only support the ~/.testcontainers.properties but may extend to per-project variables later.

    :return: the merged properties from the sources.
    """
    tc_files = [item for item in [TC_GLOBAL] if exists(item)]
    if not tc_files:
        return {}
    settings = {}

    for file in tc_files:
        tuples = []
        with open(file) as contents:
            tuples = [line.split("=") for line in contents.readlines() if "=" in line]
            settings = {**settings, **{item[0]: item[1] for item in tuples}}
    return settings


def _stop_container(container: Container) -> None:
    try:
        container.stop()
    except NotFound:
        pass
    except Exception as ex:
        LOGGER.warning("failed to shut down container %s with image %s: %s", container.id, container.image, ex)<|MERGE_RESOLUTION|>--- conflicted
+++ resolved
@@ -24,11 +24,8 @@
 from docker.models.containers import Container, ContainerCollection
 
 LOGGER = setup_logger(__name__)
-<<<<<<< HEAD
-=======
 TC_FILE = ".testcontainers.properties"
 TC_GLOBAL = Path.home() / TC_FILE
->>>>>>> e72a0ebb
 
 
 class DockerClient:
@@ -37,26 +34,6 @@
     """
 
     def __init__(self, **kwargs) -> None:
-<<<<<<< HEAD
-        self.client = docker.from_env(**kwargs)
-        self.client.api.headers["x-tc-sid"] = SESSION_ID
-
-    @ft.wraps(ContainerCollection.run)
-    def run(self, image: str,
-            command: Union[str, List[str]] = None,
-            environment: Optional[dict] = None,
-            ports: Optional[dict] = None,
-            labels: Optional[dict] = None,
-            detach: bool = False,
-            stdout: bool = True,
-            stderr: bool = False,
-            remove: bool = False,
-            **kwargs
-            ) -> Container:
-        container = self.client.containers.run(
-            image, command=command, stdout=stdout, stderr=stderr, remove=remove, detach=detach,
-            environment=environment, ports=ports, labels=create_labels(image, labels), **kwargs
-=======
         docker_host = read_tc_properties().get("tc.host")
 
         if docker_host:
@@ -64,6 +41,7 @@
             self.client = docker.DockerClient(base_url=docker_host)
         else:
             self.client = docker.from_env(**kwargs)
+        self.client.api.headers["x-tc-sid"] = SESSION_ID
 
     @ft.wraps(ContainerCollection.run)
     def run(
@@ -72,11 +50,12 @@
         command: Optional[Union[str, list[str]]] = None,
         environment: Optional[dict] = None,
         ports: Optional[dict] = None,
+        labels: Optional[dict] = None,
         detach: bool = False,
         stdout: bool = True,
         stderr: bool = False,
         remove: bool = False,
-        **kwargs,
+        **kwargs
     ) -> Container:
         container = self.client.containers.run(
             image,
@@ -87,8 +66,8 @@
             detach=detach,
             environment=environment,
             ports=ports,
-            **kwargs,
->>>>>>> e72a0ebb
+            labels=create_labels(image, labels),
+            **kwargs
         )
         return container
 
