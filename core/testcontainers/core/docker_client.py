#
#    Licensed under the Apache License, Version 2.0 (the "License"); you may
#    not use this file except in compliance with the License. You may obtain
#    a copy of the License at
#
#         http://www.apache.org/licenses/LICENSE-2.0
#
#    Unless required by applicable law or agreed to in writing, software
#    distributed under the License is distributed on an "AS IS" BASIS, WITHOUT
#    WARRANTIES OR CONDITIONS OF ANY KIND, either express or implied. See the
#    License for the specific language governing permissions and limitations
#    under the License.
import functools as ft
import importlib.metadata
import ipaddress
import os
import urllib
import urllib.parse
from typing import Callable, Optional, TypeVar, Union

import docker
from docker.models.containers import Container, ContainerCollection
from typing_extensions import ParamSpec

from testcontainers.core.config import testcontainers_config as c
from testcontainers.core.labels import SESSION_ID, create_labels
from testcontainers.core.utils import default_gateway_ip, inside_container, parse_docker_auth_config, setup_logger

LOGGER = setup_logger(__name__)

_P = ParamSpec("_P")
_T = TypeVar("_T")


def _wrapped_container_collection(function: Callable[_P, _T]) -> Callable[_P, _T]:
    @ft.wraps(ContainerCollection.run)
    def wrapper(*args: _P.args, **kwargs: _P.kwargs) -> _T:
        return function(*args, **kwargs)

    return wrapper


class DockerClient:
    """
    Thin wrapper around :class:`docker.DockerClient` for a more functional interface.
    """

    def __init__(self, **kwargs) -> None:
        docker_host = get_docker_host()

        if docker_host:
            LOGGER.info(f"using host {docker_host}")
            os.environ["DOCKER_HOST"] = docker_host
            self.client = docker.from_env(**kwargs)
        else:
            self.client = docker.from_env(**kwargs)
        self.client.api.headers["x-tc-sid"] = SESSION_ID
        self.client.api.headers["User-Agent"] = "tc-python/" + importlib.metadata.version("testcontainers")

        if docker_auth_config := get_docker_auth_config():
            self.login(docker_auth_config)

    @_wrapped_container_collection
    def run(
        self,
        image: str,
        command: Optional[Union[str, list[str]]] = None,
        environment: Optional[dict] = None,
        ports: Optional[dict] = None,
        labels: Optional[dict[str, str]] = None,
        detach: bool = False,
        stdout: bool = True,
        stderr: bool = False,
        remove: bool = False,
        **kwargs,
    ) -> Container:
        # If the user has specified a network, we'll assume the user knows best
        if "network" not in kwargs and not get_docker_host():
            # Otherwise we'll try to find the docker host for dind usage.
            host_network = self.find_host_network()
            if host_network:
                kwargs["network"] = host_network
        container = self.client.containers.run(
            image,
            command=command,
            stdout=stdout,
            stderr=stderr,
            remove=remove,
            detach=detach,
            environment=environment,
            ports=ports,
            labels=create_labels(image, labels),
            **kwargs,
        )
        return container

    def find_host_network(self) -> Optional[str]:
        """
        Try to find the docker host network.

        :return: The network name if found, None if not set.
        """
        # If we're docker in docker running on a custom network, we need to inherit the
        # network settings, so we can access the resulting container.
        try:
            docker_host = ipaddress.IPv4Address(self.host())
            # See if we can find the host on our networks
            for network in self.client.networks.list(filters={"type": "custom"}):
                if "IPAM" in network.attrs:
                    for config in network.attrs["IPAM"]["Config"]:
                        try:
                            subnet = ipaddress.IPv4Network(config["Subnet"])
                        except ipaddress.AddressValueError:
                            continue
                        if docker_host in subnet:
                            return network.name
        except ipaddress.AddressValueError:
            pass
        return None

    def port(self, container_id: str, port: int) -> int:
        """
        Lookup the public-facing port that is NAT-ed to :code:`port`.
        """
        port_mappings = self.client.api.port(container_id, port)
        if not port_mappings:
            raise ConnectionError(f"Port mapping for container {container_id} and port {port} is " "not available")
        return port_mappings[0]["HostPort"]

    def get_container(self, container_id: str) -> Container:
        """
        Get the container with a given identifier.
        """
        containers = self.client.api.containers(filters={"id": container_id})
        if not containers:
            raise RuntimeError(f"Could not get container with id {container_id}")
        return containers[0]

    def bridge_ip(self, container_id: str) -> str:
        """
        Get the bridge ip address for a container.
        """
        container = self.get_container(container_id)
        network_name = self.network_name(container_id)
        return container["NetworkSettings"]["Networks"][network_name]["IPAddress"]

    def network_name(self, container_id: str) -> str:
        """
        Get the name of the network this container runs on
        """
        container = self.get_container(container_id)
        name = container["HostConfig"]["NetworkMode"]
        if name == "default":
            return "bridge"
        return name

    def gateway_ip(self, container_id: str) -> str:
        """
        Get the gateway ip address for a container.
        """
        container = self.get_container(container_id)
        network_name = self.network_name(container_id)
        return container["NetworkSettings"]["Networks"][network_name]["Gateway"]

    def host(self) -> str:
        """
        Get the hostname or ip address of the docker host.
        """
        # https://github.com/testcontainers/testcontainers-go/blob/dd76d1e39c654433a3d80429690d07abcec04424/docker.go#L644
        # if os env TC_HOST is set, use it
        host = os.environ.get("TC_HOST")
        if not host:
            host = os.environ.get("TESTCONTAINERS_HOST_OVERRIDE")
        if host:
            return host
        try:
            url = urllib.parse.urlparse(self.client.api.base_url)

        except ValueError:
            return None
        if "http" in url.scheme or "tcp" in url.scheme:
            return url.hostname
        if inside_container() and ("unix" in url.scheme or "npipe" in url.scheme):
            ip_address = default_gateway_ip()
            if ip_address:
                return ip_address
        return "localhost"

    def login(self, docker_auth_config: str) -> None:
        """
        Login to a docker registry using the given auth config.
        """
        auth_config = parse_docker_auth_config(docker_auth_config)[0]  # Only using the first auth config
        login_info = self.client.login(**auth_config._asdict())
        LOGGER.debug(f"logged in using {login_info}")


def get_docker_host() -> Optional[str]:
    return c.tc_properties_get_tc_host() or os.getenv("DOCKER_HOST")


def get_docker_auth_config() -> Optional[str]:
<<<<<<< HEAD
    return os.getenv("DOCKER_AUTH_CONFIG")
=======
    return c.docker_auth_config
>>>>>>> 70414dbc
<|MERGE_RESOLUTION|>--- conflicted
+++ resolved
@@ -200,8 +200,4 @@
 
 
 def get_docker_auth_config() -> Optional[str]:
-<<<<<<< HEAD
-    return os.getenv("DOCKER_AUTH_CONFIG")
-=======
-    return c.docker_auth_config
->>>>>>> 70414dbc
+    return c.docker_auth_config