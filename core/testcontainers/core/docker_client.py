--- conflicted
+++ resolved
@@ -13,13 +13,11 @@
 import functools as ft
 import os
 import urllib
-<<<<<<< HEAD
+import urllib.parse
 import ipaddress
-=======
 from os.path import exists
 from pathlib import Path
 from typing import Optional, Union
->>>>>>> 13742a5d
 
 import docker
 from docker.models.containers import Container, ContainerCollection
@@ -48,11 +46,19 @@
         self.client.api.headers["x-tc-sid"] = SESSION_ID
 
     @ft.wraps(ContainerCollection.run)
-<<<<<<< HEAD
-    def run(self, image: str, command: Union[str, List[str]] = None,
-            environment: Optional[dict] = None, ports: Optional[dict] = None,
-            detach: bool = False, stdout: bool = True, stderr: bool = False, remove: bool = False,
-            **kwargs) -> Container:
+    def run(
+        self,
+        image: str,
+        command: Optional[Union[str, list[str]]] = None,
+        environment: Optional[dict] = None,
+        ports: Optional[dict] = None,
+        labels: Optional[dict[str, str]] = None,
+        detach: bool = False,
+        stdout: bool = True,
+        stderr: bool = False,
+        remove: bool = False,
+        **kwargs,
+    ) -> Container:
         # If we're docker in docker running on a custom network, we need to inherit the
         # network, so we can access the resulting container. Unless the user has specified
         # a network, then we'll assume the user knows best
@@ -78,21 +84,6 @@
 
             except ipaddress.AddressValueError:
                 pass
-=======
-    def run(
-        self,
-        image: str,
-        command: Optional[Union[str, list[str]]] = None,
-        environment: Optional[dict] = None,
-        ports: Optional[dict] = None,
-        labels: Optional[dict[str, str]] = None,
-        detach: bool = False,
-        stdout: bool = True,
-        stderr: bool = False,
-        remove: bool = False,
-        **kwargs,
-    ) -> Container:
->>>>>>> 13742a5d
         container = self.client.containers.run(
             image,
             command=command,
@@ -130,7 +121,6 @@
         Get the bridge ip address for a container.
         """
         container = self.get_container(container_id)
-<<<<<<< HEAD
         network_name = self.network_name(container_id)
         return container['NetworkSettings']['Networks'][network_name]['IPAddress']
 
@@ -143,21 +133,14 @@
         if name == 'default':
             return 'bridge'
         return name
-=======
-        return container["NetworkSettings"]["Networks"]["bridge"]["IPAddress"]
->>>>>>> 13742a5d
 
     def gateway_ip(self, container_id: str) -> str:
         """
         Get the gateway ip address for a container.
         """
         container = self.get_container(container_id)
-<<<<<<< HEAD
         network_name = self.network_name(container_id)
         return container['NetworkSettings']['Networks'][network_name]['Gateway']
-=======
-        return container["NetworkSettings"]["Networks"]["bridge"]["Gateway"]
->>>>>>> 13742a5d
 
     def host(self) -> str:
         """
