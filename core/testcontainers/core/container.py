--- conflicted
+++ resolved
@@ -58,8 +58,13 @@
     def with_env(self, key: str, value: str) -> Self:
         self.env[key] = value
         return self
-
-<<<<<<< HEAD
+      
+    def with_env_file(self, env_file: Union[str, PathLike]) -> Self:
+        env_values = dotenv_values(env_file)
+        for key, value in env_values.items():
+            self.with_env(key, value)
+        return self
+
     def with_bind_ports(self, container: Union[str, int], host: Optional[Union[str, int]] = None) -> Self:
         """
         Bind container port to host port
@@ -75,16 +80,6 @@
         >>> container = container.with_bind_ports("8081/tcp", 8081)
 
         """
-
-=======
-    def with_env_file(self, env_file: Union[str, PathLike]) -> Self:
-        env_values = dotenv_values(env_file)
-        for key, value in env_values.items():
-            self.with_env(key, value)
-        return self
-
-    def with_bind_ports(self, container: int, host: Optional[int] = None) -> Self:
->>>>>>> 8d77bd35
         self.ports[container] = host
         return self
 
