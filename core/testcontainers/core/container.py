--- conflicted
+++ resolved
@@ -1,7 +1,6 @@
 import contextlib
 import hashlib
 import logging
-from platform import system
 from os import PathLike
 from socket import socket
 from types import TracebackType
@@ -95,13 +94,9 @@
             self.with_network(network)
 
         self._network_aliases: Optional[list[str]] = None
-<<<<<<< HEAD
         self._reuse: bool = False
-=======
         if network_aliases:
             self.with_network_aliases(*network_aliases)
-
->>>>>>> d40473fa
         self._kwargs = kwargs
 
     def with_env(self, key: str, value: str) -> Self:
@@ -245,13 +240,8 @@
             ports=cast("dict[int, Optional[int]]", self.ports),
             name=self._name,
             volumes=self.volumes,
-<<<<<<< HEAD
             labels={"hash": hash_} if hash is not None else {},
-            **network_kwargs,
-            **self._kwargs,
-=======
             **{**network_kwargs, **self._kwargs},
->>>>>>> d40473fa
         )
 
         logger.info("Container started: %s", self._container.short_id)
