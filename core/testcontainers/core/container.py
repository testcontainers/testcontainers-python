--- conflicted
+++ resolved
@@ -75,12 +75,8 @@
         return self
 
     def stop(self, force=True, delete_volume=True) -> None:
-<<<<<<< HEAD
-        self.get_wrapped_container().remove(force=force, v=delete_volume)
+        self._container.remove(force=force, v=delete_volume)
         self.get_docker_client().client.close()
-=======
-        self._container.remove(force=force, v=delete_volume)
->>>>>>> cd90aa73
 
     def __enter__(self) -> "DockerContainer":
         return self.start()
