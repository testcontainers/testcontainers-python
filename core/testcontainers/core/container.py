import contextlib
from platform import system
from socket import socket
from typing import TYPE_CHECKING, Optional

import docker.errors
from typing_extensions import Self

from testcontainers.core.config import (
    RYUK_DISABLED,
    RYUK_DOCKER_SOCKET,
    RYUK_IMAGE,
    RYUK_PRIVILEGED,
    RYUK_RECONNECTION_TIMEOUT,
)
from testcontainers.core.docker_client import DockerClient
from testcontainers.core.exceptions import ContainerStartException
<<<<<<< HEAD
from testcontainers.core.network import Network
=======
from testcontainers.core.labels import LABEL_SESSION_ID, SESSION_ID
>>>>>>> d5b85532
from testcontainers.core.utils import inside_container, is_arm, setup_logger
from testcontainers.core.waiting_utils import wait_container_is_ready, wait_for_logs

if TYPE_CHECKING:
    from docker.models.containers import Container

logger = setup_logger(__name__)


class DockerContainer:
    """
    Basic container object to spin up Docker instances.

    .. doctest::

        >>> from testcontainers.core.container import DockerContainer
        >>> from testcontainers.core.waiting_utils import wait_for_logs

        >>> with DockerContainer("hello-world") as container:
        ...    delay = wait_for_logs(container, "Hello from Docker!")
    """

    def __init__(
        self,
        image: str,
        docker_client_kw: Optional[dict] = None,
        **kwargs,
    ) -> None:
        self.env = {}
        self.ports = {}
        self.volumes = {}
        self.image = image
        self._docker = DockerClient(**(docker_client_kw or {}))
        self._container = None
        self._command = None
        self._name = None
        self._network: Optional[Network] = None
        self._network_aliases: Optional[list] = None
        self._kwargs = kwargs

    def with_env(self, key: str, value: str) -> Self:
        self.env[key] = value
        return self

    def with_bind_ports(self, container: int, host: Optional[int] = None) -> Self:
        self.ports[container] = host
        return self

    def with_exposed_ports(self, *ports: int) -> Self:
        for port in ports:
            self.ports[port] = None
        return self

<<<<<<< HEAD
    def with_network(self, network: Network) -> 'DockerContainer':
        self._network = network
        return self

    def with_network_aliases(self, *aliases) -> 'DockerContainer':
        self._network_aliases = aliases
        return self

    def with_kwargs(self, **kwargs) -> "DockerContainer":
=======
    def with_kwargs(self, **kwargs) -> Self:
>>>>>>> d5b85532
        self._kwargs = kwargs
        return self

    def maybe_emulate_amd64(self) -> Self:
        if is_arm():
            return self.with_kwargs(platform="linux/amd64")
        return self

    def start(self) -> Self:
        if not RYUK_DISABLED and self.image != RYUK_IMAGE:
            logger.debug("Creating Ryuk container")
            Reaper.get_instance()
        logger.info("Pulling image %s", self.image)
        docker_client = self.get_docker_client()
        self._container = docker_client.run(
            self.image,
            command=self._command,
            detach=True,
            environment=self.env,
            ports=self.ports,
            name=self._name,
            volumes=self.volumes,
            **self._kwargs,
        )
        logger.info("Container started: %s", self._container.short_id)
        if self._network:
            self._network.connect(self._container.id, self._network_aliases)
        return self

    def stop(self, force=True, delete_volume=True) -> None:
        if self._container:
            self._container.remove(force=force, v=delete_volume)
        self.get_docker_client().client.close()

    def __enter__(self) -> Self:
        return self.start()

    def __exit__(self, exc_type, exc_val, exc_tb) -> None:
        self.stop()

    def get_container_host_ip(self) -> str:
        # infer from docker host
        host = self.get_docker_client().host()
        if not host:
            return "localhost"
        # see https://github.com/testcontainers/testcontainers-python/issues/415
        if host == "localnpipe" and system() == "Windows":
            return "localhost"

        # # check testcontainers itself runs inside docker container
        # if inside_container() and not os.getenv("DOCKER_HOST") and not host.startswith("http://"):
        #     # If newly spawned container's gateway IP address from the docker
        #     # "bridge" network is equal to detected host address, we should use
        #     # container IP address, otherwise fall back to detected host
        #     # address. Even it's inside container, we need to double check,
        #     # because docker host might be set to docker:dind, usually in CI/CD environment
        #     gateway_ip = self.get_docker_client().gateway_ip(self._container.id)

        #     if gateway_ip == host:
        #         return self.get_docker_client().bridge_ip(self._container.id)
        #     return gateway_ip
        return host

    @wait_container_is_ready()
    def get_exposed_port(self, port: int) -> str:
        mapped_port = self.get_docker_client().port(self._container.id, port)
        if inside_container():
            gateway_ip = self.get_docker_client().gateway_ip(self._container.id)
            host = self.get_docker_client().host()

            if gateway_ip == host:
                return port
        return mapped_port

    def with_command(self, command: str) -> Self:
        self._command = command
        return self

    def with_name(self, name: str) -> Self:
        self._name = name
        return self

    def with_volume_mapping(self, host: str, container: str, mode: str = "ro") -> Self:
        mapping = {"bind": container, "mode": mode}
        self.volumes[host] = mapping
        return self

    def get_wrapped_container(self) -> "Container":
        return self._container

    def get_docker_client(self) -> DockerClient:
        return self._docker

    def get_logs(self) -> tuple[bytes, bytes]:
        if not self._container:
            raise ContainerStartException("Container should be started before getting logs")
        return self._container.logs(stderr=False), self._container.logs(stdout=False)

    def exec(self, command) -> tuple[int, str]:
        if not self._container:
            raise ContainerStartException("Container should be started before executing a command")
        return self._container.exec_run(command)


class Reaper:
    _instance: "Optional[Reaper]" = None
    _container: Optional[DockerContainer] = None
    _socket: Optional[socket] = None

    @classmethod
    def get_instance(cls) -> "Reaper":
        if not Reaper._instance:
            Reaper._instance = Reaper._create_instance()

        return Reaper._instance

    @classmethod
    def delete_instance(cls) -> None:
        if Reaper._socket is not None:
            Reaper._socket.close()
            Reaper._socket = None

        if Reaper._container is not None and Reaper._container._container is not None:
            with contextlib.suppress(docker.errors.NotFound):
                Reaper._container.stop()
            Reaper._container = None

        if Reaper._instance is not None:
            Reaper._instance = None

    @classmethod
    def _create_instance(cls) -> "Reaper":
        logger.debug(f"Creating new Reaper for session: {SESSION_ID}")

        Reaper._container = (
            DockerContainer(RYUK_IMAGE)
            .with_name(f"testcontainers-ryuk-{SESSION_ID}")
            .with_exposed_ports(8080)
            .with_volume_mapping(RYUK_DOCKER_SOCKET, "/var/run/docker.sock", "rw")
            .with_kwargs(privileged=RYUK_PRIVILEGED, auto_remove=True)
            .with_env("RYUK_RECONNECTION_TIMEOUT", RYUK_RECONNECTION_TIMEOUT)
            .start()
        )
        wait_for_logs(Reaper._container, r".* Started!")

        container_host = Reaper._container.get_container_host_ip()
        container_port = int(Reaper._container.get_exposed_port(8080))

        Reaper._socket = socket()
        Reaper._socket.connect((container_host, container_port))
        Reaper._socket.send(f"label={LABEL_SESSION_ID}={SESSION_ID}\r\n".encode())

        Reaper._instance = Reaper()

        return Reaper._instance<|MERGE_RESOLUTION|>--- conflicted
+++ resolved
@@ -15,11 +15,8 @@
 )
 from testcontainers.core.docker_client import DockerClient
 from testcontainers.core.exceptions import ContainerStartException
-<<<<<<< HEAD
+from testcontainers.core.labels import LABEL_SESSION_ID, SESSION_ID
 from testcontainers.core.network import Network
-=======
-from testcontainers.core.labels import LABEL_SESSION_ID, SESSION_ID
->>>>>>> d5b85532
 from testcontainers.core.utils import inside_container, is_arm, setup_logger
 from testcontainers.core.waiting_utils import wait_container_is_ready, wait_for_logs
 
@@ -73,7 +70,6 @@
             self.ports[port] = None
         return self
 
-<<<<<<< HEAD
     def with_network(self, network: Network) -> 'DockerContainer':
         self._network = network
         return self
@@ -82,10 +78,7 @@
         self._network_aliases = aliases
         return self
 
-    def with_kwargs(self, **kwargs) -> "DockerContainer":
-=======
     def with_kwargs(self, **kwargs) -> Self:
->>>>>>> d5b85532
         self._kwargs = kwargs
         return self
 
