--- conflicted
+++ resolved
@@ -1,9 +1,6 @@
 import contextlib
-<<<<<<< HEAD
 import time
-=======
 from os import PathLike
->>>>>>> 2620d7fb
 from socket import socket
 from typing import TYPE_CHECKING, Optional, Union
 
