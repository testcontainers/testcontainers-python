--- conflicted
+++ resolved
@@ -101,15 +101,11 @@
         self.env[key] = value
         return self
 
-<<<<<<< HEAD
     def with_envs(self, **variables: str) -> Self:
         self.env.update(variables)
         return self
 
-    def with_env_file(self, env_file: Union[str, PathLike]) -> Self:
-=======
     def with_env_file(self, env_file: Union[str, PathLike[str]]) -> Self:
->>>>>>> d749fc69
         env_values = dotenv_values(env_file)
         for key, value in env_values.items():
             assert value is not None
