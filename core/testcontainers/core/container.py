import contextlib
import os
<<<<<<< HEAD
from typing import Optional
=======
from platform import system
from typing import Optional, Tuple
>>>>>>> 386521f2

from docker.models.containers import Container

from testcontainers.core.docker_client import DockerClient
from testcontainers.core.exceptions import ContainerStartException
from testcontainers.core.utils import inside_container, is_arm, setup_logger
from testcontainers.core.waiting_utils import wait_container_is_ready

logger = setup_logger(__name__)


class DockerContainer:
    """
    Basic container object to spin up Docker instances.

    .. doctest::

        >>> from testcontainers.core.container import DockerContainer
        >>> from testcontainers.core.waiting_utils import wait_for_logs

        >>> with DockerContainer("hello-world") as container:
        ...    delay = wait_for_logs(container, "Hello from Docker!")
    """

    def __init__(self, image: str, docker_client_kw: Optional[dict] = None, **kwargs) -> None:
        self.env = {}
        self.ports = {}
        self.volumes = {}
        self.image = image
        self._docker = DockerClient(**(docker_client_kw or {}))
        self._container = None
        self._command = None
        self._name = None
        self._kwargs = kwargs

    def with_env(self, key: str, value: str) -> "DockerContainer":
        self.env[key] = value
        return self

    def with_bind_ports(self, container: int, host: Optional[int] = None) -> "DockerContainer":
        self.ports[container] = host
        return self

    def with_exposed_ports(self, *ports: int) -> "DockerContainer":
        for port in ports:
            self.ports[port] = None
        return self

    def with_kwargs(self, **kwargs) -> "DockerContainer":
        self._kwargs = kwargs
        return self

    def maybe_emulate_amd64(self) -> "DockerContainer":
        if is_arm():
            return self.with_kwargs(platform="linux/amd64")
        return self

    def start(self) -> "DockerContainer":
        logger.info("Pulling image %s", self.image)
        docker_client = self.get_docker_client()
        self._container = docker_client.run(
            self.image,
            command=self._command,
            detach=True,
            environment=self.env,
            ports=self.ports,
            name=self._name,
            volumes=self.volumes,
            **self._kwargs
        )
        logger.info("Container started: %s", self._container.short_id)
        return self

    def stop(self, force=True, delete_volume=True) -> None:
        self._container.remove(force=force, v=delete_volume)

    def __enter__(self) -> "DockerContainer":
        return self.start()

    def __exit__(self, exc_type, exc_val, exc_tb) -> None:
        self.stop()

    def __del__(self) -> None:
        """
        __del__ runs when Python attempts to garbage collect the object.
        In case of leaky test design, we still attempt to clean up the container.
        """
        with contextlib.suppress(Exception):
            if self._container is not None:
                self.stop()

    def get_container_host_ip(self) -> str:
        # infer from docker host
        host = self.get_docker_client().host()
        if not host:
            return "localhost"
        # see https://github.com/testcontainers/testcontainers-python/issues/415
        if host == "localnpipe" and "Windows" == system():
            return "localhost"

        # check testcontainers itself runs inside docker container
        if inside_container() and not os.getenv("DOCKER_HOST"):
            # If newly spawned container's gateway IP address from the docker
            # "bridge" network is equal to detected host address, we should use
            # container IP address, otherwise fall back to detected host
            # address. Even it's inside container, we need to double check,
            # because docker host might be set to docker:dind, usually in CI/CD environment
            gateway_ip = self.get_docker_client().gateway_ip(self._container.id)

            if gateway_ip == host:
                return self.get_docker_client().bridge_ip(self._container.id)
            return gateway_ip
        return host

    @wait_container_is_ready()
    def get_exposed_port(self, port: int) -> str:
        mapped_port = self.get_docker_client().port(self._container.id, port)
        if inside_container():
            gateway_ip = self.get_docker_client().gateway_ip(self._container.id)
            host = self.get_docker_client().host()

            if gateway_ip == host:
                return port
        return mapped_port

    def with_command(self, command: str) -> "DockerContainer":
        self._command = command
        return self

    def with_name(self, name: str) -> "DockerContainer":
        self._name = name
        return self

    def with_volume_mapping(self, host: str, container: str, mode: str = "ro") -> "DockerContainer":
        mapping = {"bind": container, "mode": mode}
        self.volumes[host] = mapping
        return self

    def get_wrapped_container(self) -> Container:
        return self._container

    def get_docker_client(self) -> DockerClient:
        return self._docker

    def get_logs(self) -> tuple[str, str]:
        if not self._container:
            raise ContainerStartException("Container should be started before getting logs")
        return self._container.logs(stderr=False), self._container.logs(stdout=False)

    def exec(self, command) -> tuple[int, str]:
        if not self._container:
            raise ContainerStartException("Container should be started before executing a command")
        return self._container.exec_run(command)<|MERGE_RESOLUTION|>--- conflicted
+++ resolved
@@ -1,11 +1,7 @@
 import contextlib
 import os
-<<<<<<< HEAD
-from typing import Optional
-=======
 from platform import system
 from typing import Optional, Tuple
->>>>>>> 386521f2
 
 from docker.models.containers import Container
 
