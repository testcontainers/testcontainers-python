--- conflicted
+++ resolved
@@ -16,62 +16,7 @@
         stdout, stderr = container.get_logs()
         assert isinstance(stdout, bytes)
         assert isinstance(stderr, bytes)
-<<<<<<< HEAD
-        assert stdout, "There should be something on stdout"
-
-
-@pytest.mark.parametrize("test_cleanup", [True, False])
-@pytest.mark.parametrize("test_image_tag", [None, "test-image:latest"])
-def test_docker_image(test_image_tag: Optional[str], test_cleanup: bool, check_for_image):
-    with tempfile.TemporaryDirectory() as temp_directory:
-        # It's important to use a random string to avoid image caching
-        random_string = "Hello from Docker Image! " + str(random.randint(0, 1000))
-        with open(f"{temp_directory}/Dockerfile", "w") as f:
-            f.write(
-                f"""
-                FROM alpine:latest
-                CMD echo "{random_string}"
-                """
-            )
-        with DockerImage(path=temp_directory, tag=test_image_tag, clean_up=test_cleanup) as image:
-            image_short_id = image.short_id
-            assert image.tag is test_image_tag, f"Expected {test_image_tag}, got {image.tag}"
-            assert image.short_id is not None, "Short ID should not be None"
-            logs = image.get_logs()
-            assert isinstance(logs, list), "Logs should be a list"
-            assert logs[0] == {"stream": "Step 1/2 : FROM alpine:latest"}
-            assert logs[3] == {"stream": f'Step 2/2 : CMD echo "{random_string}"'}
-            with DockerContainer(str(image)) as container:
-                assert container._container.image.short_id.endswith(image_short_id), "Image ID mismatch"
-                assert container.get_logs() == ((random_string + "\n").encode(), b""), "Container logs mismatch"
-
-        check_for_image(image_short_id, test_cleanup)
-
-
-@pytest.mark.parametrize("dockerfile_path", [None, Path("subdir/my.Dockerfile")])
-def test_docker_image_with_custom_dockerfile_path(dockerfile_path: Optional[Path]):
-    with tempfile.TemporaryDirectory() as temp_directory:
-        temp_dir_path = Path(temp_directory)
-        if dockerfile_path:
-            os.makedirs(temp_dir_path / dockerfile_path.parent, exist_ok=True)
-            dockerfile_rel_path = dockerfile_path
-            dockerfile_kwargs = {"dockerfile_path": dockerfile_path}
-        else:
-            dockerfile_rel_path = Path("Dockerfile")  # default
-            dockerfile_kwargs = {}
-
-        with open(temp_dir_path / dockerfile_rel_path, "x") as f:
-            f.write(
-                f"""
-                FROM alpine:latest
-                CMD echo "Hello world!"
-                """
-            )
-        with DockerImage(path=temp_directory, tag="test", clean_up=True, no_cache=True, **dockerfile_kwargs) as image:
-            image_short_id = image.short_id
-            with DockerContainer(str(image)) as container:
-                assert container._container.image.short_id.endswith(image_short_id), "Image ID mismatch"
-                assert container.get_logs() == (("Hello world!\n").encode(), b""), "Container logs mismatch"
+        assert "Hello from Docker".encode() in stdout, "There should be something on stdout"
 
 
 def test_docker_container_with_env_file():
@@ -97,7 +42,4 @@
             assert "DOMAIN=example.org" in output
             assert "ADMIN_EMAIL=admin@example.org" in output
             assert "ROOT_URL=example.org/app" in output
-            print(output)
-=======
-        assert "Hello from Docker".encode() in stdout, "There should be something on stdout"
->>>>>>> 8f1165dd
+            print(output)