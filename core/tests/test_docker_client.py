--- conflicted
+++ resolved
@@ -9,13 +9,6 @@
 from testcontainers.core.container import DockerContainer
 from testcontainers.core.docker_client import DockerClient
 from testcontainers.core.utils import parse_docker_auth_config
-<<<<<<< HEAD
-
-
-def mockenv(**envvars):
-    return mock.patch.dict(os.environ, envvars)
-=======
->>>>>>> 70414dbc
 
 
 def test_docker_client_from_env():
@@ -36,10 +29,6 @@
         mock_docker.from_env.return_value.login.assert_not_called()
 
 
-<<<<<<< HEAD
-@mockenv(DOCKER_AUTH_CONFIG="test")
-=======
->>>>>>> 70414dbc
 def test_docker_client_login():
     mock_docker = MagicMock(spec=docker)
     mock_parse_docker_auth_config = MagicMock(spec=parse_docker_auth_config)
@@ -49,10 +38,7 @@
     mock_parse_docker_auth_config.return_value = [TestAuth("test")]
 
     with (
-<<<<<<< HEAD
-=======
         mock.patch.object(c, "_docker_auth_config", "test"),
->>>>>>> 70414dbc
         patch("testcontainers.core.docker_client.docker", mock_docker),
         patch("testcontainers.core.docker_client.parse_docker_auth_config", mock_parse_docker_auth_config),
     ):
