from pathlib import Path

import pytest
from typing import Callable
import subprocess
from testcontainers.core.container import DockerClient
<<<<<<< HEAD
from pprint import pprint
=======
import sys

PROJECT_DIR = Path(__file__).parent.parent.parent.resolve()


def pytest_configure(config: pytest.Config) -> None:
    """
    Add configuration for custom pytest markers.
    """
    config.addinivalue_line(
        "markers",
        "inside_docker_check: test used to validate DinD/DooD are working as expected",
    )


@pytest.fixture(scope="session")
def python_testcontainer_image() -> str:
    """Build an image with test containers python for DinD and DooD tests"""
    py_version = ".".join(map(str, sys.version_info[:2]))
    image_name = f"testcontainers-python:{py_version}"
    subprocess.run(
        [*("docker", "build"), *("--build-arg", f"PYTHON_VERSION={py_version}"), *("-t", image_name), "."],
        cwd=PROJECT_DIR,
        check=True,
    )
    return image_name
>>>>>>> 82a2e7b7


@pytest.fixture
def check_for_image() -> Callable[[str, bool], None]:
    """Warp the check_for_image function in a fixture"""

    def _check_for_image(image_short_id: str, cleaned: bool) -> None:
        """
        Validates if the image is present or not.

        :param image_short_id: The short id of the image
        :param cleaned: True if the image should not be present, False otherwise
        """
        client = DockerClient()
        images = client.client.images.list()
        found = any(image.short_id.endswith(image_short_id) for image in images)
        assert found is not cleaned, f'Image {image_short_id} was {"found" if cleaned else "not found"}'

    return _check_for_image


@pytest.fixture
def show_container_attributes() -> None:
    """Wrap the show_container_attributes function in a fixture"""

    def _show_container_attributes(container_id: str) -> None:
        """Print the attributes of a container"""
        client = DockerClient().client
        data = client.containers.get(container_id).attrs
        pprint(data)

    return _show_container_attributes<|MERGE_RESOLUTION|>--- conflicted
+++ resolved
@@ -4,9 +4,7 @@
 from typing import Callable
 import subprocess
 from testcontainers.core.container import DockerClient
-<<<<<<< HEAD
 from pprint import pprint
-=======
 import sys
 
 PROJECT_DIR = Path(__file__).parent.parent.parent.resolve()
@@ -33,7 +31,6 @@
         check=True,
     )
     return image_name
->>>>>>> 82a2e7b7
 
 
 @pytest.fixture
