from pathlib import Path

import pytest
from typing import Callable
<<<<<<< HEAD
from testcontainers.core.docker_client import DockerClient
=======
import subprocess
from testcontainers.core.container import DockerClient
import sys

PROJECT_DIR = Path(__file__).parent.parent.parent.resolve()


def pytest_configure(config: pytest.Config) -> None:
    """
    Add configuration for custom pytest markers.
    """
    config.addinivalue_line(
        "markers",
        "inside_docker_check: test used to validate DinD/DooD are working as expected",
    )


@pytest.fixture(scope="session")
def python_testcontainer_image() -> str:
    """Build an image with test containers python for DinD and DooD tests"""
    py_version = ".".join(map(str, sys.version_info[:2]))
    image_name = f"testcontainers-python:{py_version}"
    subprocess.run(
        [*("docker", "build"), *("--build-arg", f"PYTHON_VERSION={py_version}"), *("-t", image_name), "."],
        cwd=PROJECT_DIR,
        check=True,
    )
    return image_name
>>>>>>> 82a2e7b7


@pytest.fixture
def check_for_image() -> Callable[[str, bool], None]:
    """Warp the check_for_image function in a fixture"""

    def _check_for_image(image_short_id: str, cleaned: bool) -> None:
        """
        Validates if the image is present or not.

        :param image_short_id: The short id of the image
        :param cleaned: True if the image should not be present, False otherwise
        """
        client = DockerClient()
        images = client.client.images.list()
        found = any(image.short_id.endswith(image_short_id) for image in images)
        assert found is not cleaned, f'Image {image_short_id} was {"found" if cleaned else "not found"}'

    return _check_for_image<|MERGE_RESOLUTION|>--- conflicted
+++ resolved
@@ -2,9 +2,6 @@
 
 import pytest
 from typing import Callable
-<<<<<<< HEAD
-from testcontainers.core.docker_client import DockerClient
-=======
 import subprocess
 from testcontainers.core.container import DockerClient
 import sys
@@ -33,7 +30,6 @@
         check=True,
     )
     return image_name
->>>>>>> 82a2e7b7
 
 
 @pytest.fixture
