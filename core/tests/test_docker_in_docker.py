--- conflicted
+++ resolved
@@ -1,10 +1,5 @@
-<<<<<<< HEAD
 import time
 import socket
-=======
-import pytest
-
->>>>>>> 13742a5d
 from testcontainers.core.container import DockerContainer
 from testcontainers.core.docker_client import DockerClient
 from testcontainers.core.waiting_utils import wait_for_logs
@@ -43,20 +38,14 @@
     docker_host_ip = _wait_for_dind_return_ip(client, not_really_dind)
     docker_host = f"tcp://{docker_host_ip}:2375"
 
-<<<<<<< HEAD
     with DockerContainer(
-            image="hello-world",
-            docker_client_kw={
-                "environment": {
-                    "DOCKER_HOST": docker_host,
-                    "DOCKER_CERT_PATH": "",
-                    "DOCKER_TLS_VERIFY": ""
-                }
-            }) as container:
+        image="hello-world",
+        docker_client_kw={"environment": {"DOCKER_HOST": docker_host, "DOCKER_CERT_PATH": "", "DOCKER_TLS_VERIFY": ""}},
+    ) as container:
         assert container.get_container_host_ip() == docker_host_ip
         wait_for_logs(container, "Hello from Docker!")
         stdout, stderr = container.get_logs()
-        assert stdout, 'There should be something on stdout'
+        assert stdout, "There should be something on stdout"
 
     not_really_dind.stop()
     not_really_dind.remove()
@@ -80,12 +69,6 @@
     not_really_dind.start()
 
     docker_host_ip = _wait_for_dind_return_ip(client, not_really_dind)
-=======
-    # get ip address for DOCKER_HOST
-    # avoiding DockerContainer class here to prevent code changes affecting the test
-    specs = client.get_container(not_really_dind.id)
-    docker_host_ip = specs["NetworkSettings"]["Networks"]["bridge"]["IPAddress"]
->>>>>>> 13742a5d
     docker_host = f"tcp://{docker_host_ip}:2375"
 
     with DockerContainer(
