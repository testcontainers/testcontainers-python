--- conflicted
+++ resolved
@@ -21,33 +21,6 @@
         - machine: ubuntu-latest
           python-version: "3.11"
         component:
-<<<<<<< HEAD
-          - arangodb
-          - azurite
-          - clickhouse
-          - compose
-          - core
-          - elasticsearch
-          - google
-          - kafka
-          - keycloak
-          - localstack
-          - meta
-          - minio
-          - mongodb
-          - mssql
-          - mysql
-          - neo4j
-          - nginx
-          - opensearch
-          - oracle
-          - postgres
-          - rabbitmq
-          - redis
-          - selenium
-          - k3s
-    runs-on: ubuntu-latest
-=======
         - arangodb
         - azurite
         - clickhouse
@@ -70,8 +43,8 @@
         - rabbitmq
         - redis
         - selenium
+        - k3s
     runs-on: ${{ matrix.runtime.machine }}
->>>>>>> 6668ca4f
     steps:
       - uses: actions/checkout@v3
       - name: Setup python ${{ matrix.runtime.python-version }}
