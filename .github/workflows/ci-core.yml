--- conflicted
+++ resolved
@@ -25,8 +25,8 @@
         run: poetry install --all-extras
       - name: Run twine check
         run: poetry build && poetry run twine check dist/*.tar.gz
-<<<<<<< HEAD
-      - name: Display Docker and Compose Versions
+      - name: Set up Docker
+        uses: docker/setup-docker-action@v4      - name: Display Docker and Compose Versions
         run: |
           echo "##[group]Docker Version"
           docker --version || echo "Docker is not installed or misconfigured"
@@ -34,10 +34,6 @@
           echo "##[group]Docker Compose Version"
           docker compose version || docker-compose --version || echo "Docker Compose is not installed or misconfigured"
           echo "##[endgroup]"
-=======
-      - name: Set up Docker
-        uses: docker/setup-docker-action@v4
->>>>>>> 5f34ad0e
       - name: Run tests
         run: make core/tests
       - name: Rename coverage file
