--- conflicted
+++ resolved
@@ -310,17 +310,11 @@
     # via
     #   clickhouse-driver
     #   neo4j
-<<<<<<< HEAD
-pyyaml==5.3.1
-    # via docker-compose
-readme-renderer==37.3
-=======
 pyyaml==6.0.1
     # via
     #   kubernetes
     #   testcontainers-k3s
 readme-renderer==42.0
->>>>>>> b535ea25
     # via twine
 redis==5.0.1
     # via testcontainers-redis
