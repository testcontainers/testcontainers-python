--- conflicted
+++ resolved
@@ -33,7 +33,6 @@
         compose.wait_for("http://%s:4444/wd/hub" % docker.host())
 
 
-<<<<<<< HEAD
 def test_can_parse_multiple_compose_files():
     with DockerCompose(filepath="tests",
                        compose_file_name=["docker-compose.yml", "docker-compose-2.yml"]) as compose:
@@ -46,11 +45,11 @@
         port = compose.get_service_port("hub", 4444)
         assert host == "0.0.0.0"
         assert port == "4444"
-=======
+
+
 def test_can_get_logs():
     with DockerCompose("tests") as compose:
         docker = DockerClient()
         compose.wait_for("http://%s:4444/wd/hub" % docker.host())
         stdout, stderr = compose.get_logs()
         assert stdout, 'There should be something on stdout'
->>>>>>> 63424488
