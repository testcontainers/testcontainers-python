--- conflicted
+++ resolved
@@ -63,13 +63,7 @@
 .idea/
 .venv/
 .testrepository/
-<<<<<<< HEAD
-.vscode/
-/requirements.txt
-~*
-=======
 
 # vscode:
 .devcontainer/
-.vscode/
->>>>>>> 6f178787
+.vscode/