--- conflicted
+++ resolved
@@ -9,8 +9,7 @@
 UPLOAD = $(addsuffix /upload,${PACKAGES})
 TESTS = $(addsuffix /tests,$(filter-out meta,${PACKAGES}))
 TESTS_DIND = $(addsuffix -dind,${TESTS})
-<<<<<<< HEAD
-DOCTESTS = $(addsuffix /doctest,$(filter-out meta,${PACKAGES}))
+DOCTESTS = $(addsuffix /doctests,$(filter-out modules/README.md,${PACKAGES}))
 
 
 install:  ## Set up the project for development
@@ -22,22 +21,6 @@
 
 tests: ${TESTS}  ## Run tests for each package
 ${TESTS}: %/tests:
-=======
-DOCTESTS = $(addsuffix /doctests,$(filter-out modules/README.md,${PACKAGES}))
-# All linting targets.
-LINT = $(addsuffix /lint,${PACKAGES})
-
-# Targets to build a distribution for each package.
-dist: ${DISTRIBUTIONS}
-${DISTRIBUTIONS} : %/dist : %/setup.py
-	cd $* \
-	&& python setup.py bdist_wheel \
-	&& twine check dist/*
-
-# Targets to run the test suite for each package.
-tests : ${TESTS}
-${TESTS} : %/tests :
->>>>>>> 8fb4bcc0
 	poetry run pytest -v --cov=testcontainers.$* $*/tests
 
 lint:  ## Lint all files in the project, which we also run in pre-commit
@@ -57,17 +40,10 @@
 docs: ## Build the docs for the project
 	poetry run sphinx-build -nW . docs/_build
 
-<<<<<<< HEAD
 doctest: ${DOCTESTS}  ## Run doctests found across the documentation.
 	poetry run sphinx-build -b doctest . docs/_build
 
 ${DOCTESTS}: %/doctest:  ##  Run doctests found for a module.
-=======
-doctests : ${DOCTESTS}
-	poetry run sphinx-build -b doctest . docs/_build
-
-${DOCTESTS} : %/doctests :
->>>>>>> 8fb4bcc0
 	poetry run sphinx-build -b doctest -c doctests $* docs/_build
 
 
