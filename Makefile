.DEFAULT_GOAL := help


PYTHON_VERSION ?= 3.10
IMAGE = testcontainers-python:${PYTHON_VERSION}
PACKAGES = core $(addprefix modules/,$(notdir $(wildcard modules/*)))

UPLOAD = $(addsuffix /upload,${PACKAGES})
TESTS = $(addsuffix /tests,$(filter-out meta,${PACKAGES}))
TESTS_DIND = $(addsuffix -dind,${TESTS})
DOCTESTS = $(addsuffix /doctests,$(filter-out modules/README.md,${PACKAGES}))


install:  ## Set up the project for development
	poetry install --all-extras
	poetry run pre-commit install

build:  ## Build the python package
	poetry build && poetry run twine check dist/*

tests: ${TESTS}  ## Run tests for each package
${TESTS}: %/tests:
	poetry run pytest -v --cov=testcontainers.$* $*/tests

coverage:  ## Target to combine and report coverage.
	poetry run coverage combine
	poetry run coverage report
	poetry run coverage xml
	poetry run coverage html

lint:  ## Lint all files in the project, which we also run in pre-commit
	poetry run pre-commit run -a

<<<<<<< HEAD
mypy-core-report:
	poetry run mypy --config-file pyproject.toml core | poetry run python scripts/mypy_report.py

image: ## Make the docker image for dind tests
	poetry export -f requirements.txt -o build/requirements.txt
	docker build --build-arg PYTHON_VERSION=${PYTHON_VERSION} -t ${IMAGE} .

DOCKER_RUN = docker run --rm -v /var/run/docker.sock:/var/run/docker.sock

tests-dind: ${TESTS_DIND}  ## Run the tests in docker containers to test `dind`
${TESTS_DIND}: %/tests-dind: image
	${DOCKER_RUN} ${IMAGE} \
		bash -c "make $*/tests"

=======
>>>>>>> 82a2e7b7
docs: ## Build the docs for the project
	poetry run sphinx-build -nW . docs/_build

# Target to build docs watching for changes as per https://stackoverflow.com/a/21389615
docs-watch :
	poetry run sphinx-autobuild . docs/_build # requires 'pip install sphinx-autobuild'

doctests: ${DOCTESTS}  ## Run doctests found across the documentation.
	poetry run sphinx-build -b doctest . docs/_build

${DOCTESTS}: %/doctests:  ##  Run doctests found for a module.
	poetry run sphinx-build -b doctest -c doctests $* docs/_build


clean:  ## Remove generated files.
	rm -rf docs/_build
	rm -rf build
	rm -rf dist
	rm -rf */*.egg-info

clean-all: clean ## Remove all generated files and reset the local virtual environment
	rm -rf .venv

# Targets that do not generate file-level artifacts.
.PHONY: clean docs doctests image tests ${TESTS}


# Implements this pattern for autodocumenting Makefiles:
# https://marmelab.com/blog/2016/02/29/auto-documented-makefile.html
#
# Picks up all comments that start with a ## and are at the end of a target definition line.
.PHONY: help
help:  ## Display command usage
	@grep -E '^[0-9a-zA-Z_-]+:.*?## .*$$' $(MAKEFILE_LIST) | sort | awk 'BEGIN {FS = ":.*?## "}; {printf "\033[36m%-30s\033[0m %s\n", $$1, $$2}'<|MERGE_RESOLUTION|>--- conflicted
+++ resolved
@@ -31,23 +31,9 @@
 lint:  ## Lint all files in the project, which we also run in pre-commit
 	poetry run pre-commit run -a
 
-<<<<<<< HEAD
 mypy-core-report:
 	poetry run mypy --config-file pyproject.toml core | poetry run python scripts/mypy_report.py
 
-image: ## Make the docker image for dind tests
-	poetry export -f requirements.txt -o build/requirements.txt
-	docker build --build-arg PYTHON_VERSION=${PYTHON_VERSION} -t ${IMAGE} .
-
-DOCKER_RUN = docker run --rm -v /var/run/docker.sock:/var/run/docker.sock
-
-tests-dind: ${TESTS_DIND}  ## Run the tests in docker containers to test `dind`
-${TESTS_DIND}: %/tests-dind: image
-	${DOCKER_RUN} ${IMAGE} \
-		bash -c "make $*/tests"
-
-=======
->>>>>>> 82a2e7b7
 docs: ## Build the docs for the project
 	poetry run sphinx-build -nW . docs/_build
 
