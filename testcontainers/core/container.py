import blindspin
import crayons
from docker.models.containers import Container

from testcontainers.core.docker_client import DockerClient
from testcontainers.core.exceptions import ContainerStartException
from testcontainers.core.utils import is_windows


class DockerContainer(object):
    def __init__(self, image):
        self.env = {}
        self.ports = {}
        self._docker = DockerClient()
        self.image = image
        self._container = None
        self._command = None
<<<<<<< HEAD
        self._name = None
=======
>>>>>>> 90d118eb

    def add_env(self, key, value):
        self.env[key] = value
        return self

    def bind_ports(self, container, host=None):
        self.ports[container] = host
        return self

    def _configure(self):
        pass

    def start(self):
        self._configure()
        print("")
        print("{} {}".format(crayons.yellow("Pulling image"), crayons.red(self.image)))
        with blindspin.spinner():
            self._container = self.get_docker_client().run(self.image,
                                                           command=self._command,
                                                           detach=True,
                                                           environment=self.env,
                                                           ports=self.ports,
<<<<<<< HEAD
                                                           publish_all_ports=True,
                                                           name=self._name)
=======
                                                           publish_all_ports=True)
>>>>>>> 90d118eb
        print("")
        print("Container started: ", crayons.yellow(self._container.short_id, bold=True))
        return self

    def stop(self):
        self.get_wrapped_contaner().remove(force=True)

    def __enter__(self):
        return self.start()

    def __exit__(self, exc_type, exc_val, exc_tb):
        self.stop()

    def get_container_host_ip(self) -> str:
        if is_windows():
            return "localhost"
        else:
            return "0.0.0.0"

    def get_exposed_port(self, port) -> str:
        return self.get_docker_client().port(self._container.id, port)

    def with_command(self, command):
        self._command = command
<<<<<<< HEAD
        return self

    def with_name(self, name):
        self._name = name
        return self
=======
>>>>>>> 90d118eb

    def get_wrapped_contaner(self) -> Container:
        return self._container

    def get_docker_client(self) -> DockerClient:
        return self._docker

    def exec(self, command):
        if not self._container:
            raise ContainerStartException("Container should be started before")
        return self.get_wrapped_contaner().exec_run(command)<|MERGE_RESOLUTION|>--- conflicted
+++ resolved
@@ -15,10 +15,7 @@
         self.image = image
         self._container = None
         self._command = None
-<<<<<<< HEAD
         self._name = None
-=======
->>>>>>> 90d118eb
 
     def add_env(self, key, value):
         self.env[key] = value
@@ -41,12 +38,9 @@
                                                            detach=True,
                                                            environment=self.env,
                                                            ports=self.ports,
-<<<<<<< HEAD
                                                            publish_all_ports=True,
                                                            name=self._name)
-=======
                                                            publish_all_ports=True)
->>>>>>> 90d118eb
         print("")
         print("Container started: ", crayons.yellow(self._container.short_id, bold=True))
         return self
@@ -71,14 +65,11 @@
 
     def with_command(self, command):
         self._command = command
-<<<<<<< HEAD
         return self
 
     def with_name(self, name):
         self._name = name
         return self
-=======
->>>>>>> 90d118eb
 
     def get_wrapped_contaner(self) -> Container:
         return self._container
