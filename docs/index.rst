--- conflicted
+++ resolved
@@ -3,52 +3,7 @@
    You can adapt this file completely to your liking, but it should at least
    contain the root `toctree` directive.
 
-<<<<<<< HEAD
-Welcome to python-testcontainers's documentation!
-=================================================
-
-**python-testcontainers** provides capabilities to spin up a docker containers for test purposes would that be a database, Selenium web browser or any other cotainer.
-
-Currently available features:
-
-- Selenim Standalone containers
-- MySql db container
-- Oracle db container
-- PostgreSQL db container
-- Google Cloud PubSub emulator container
-- Elasticsearch container
-- MongoDb container
-- Generic Docker containers
-
-Installation
-------------
-
-The testcontainers module is available from PyPi at:
-
-https://pypi.python.org/pypi/testcontainers
-and can be installed using pip, depending on which containers you need:
-
-::
-
-   pip install testcontainers[mysql]
-   pip install testcontainers[oracle]
-   pip install testcontainers[postgresql]
-   pip install testcontainers[selenium]
-   pip install testcontainers[google-cloud-pubsub]
-   pip install testcontainers[mongodb]
-   # or with multiple
-   pip install testcontainers[mysql,postgresql,selenium,google-cloud-pubsub]
-
-
-Compatibility
--------------
-
-Tested with Docker for Ubuntu, Mac and Windows.
-
-Was not tested with Docker-machine and Docker Toolbox.
-=======
 .. include:: ../README.rst
->>>>>>> 70055bc7
 
 Usage modes
 -----------
