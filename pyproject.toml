[tool.poetry]
name = "testcontainers"
version = "4.0.0"  # auto-incremented by release-please
description = "Python library for throwaway instances of anything that can run in a Docker container"
authors = ["Sergey Pirogov <automationremarks@gmail.com>"]
maintainers = [
    "Balint Bartha <totallyzen@users.noreply.github.com>",
    "David Ankin <daveankin@gmail.com>"
]
readme = "README.md"
keywords = ["testing", "logging", "docker", "test automation"]
classifiers = [
    "License :: OSI Approved :: Apache Software License",
    "Intended Audience :: Information Technology",
    "Intended Audience :: Developers",
    "Programming Language :: Python :: 3",
    "Programming Language :: Python :: 3.7",
    "Programming Language :: Python :: 3.8",
    "Programming Language :: Python :: 3.9",
    "Programming Language :: Python :: 3.10",
    "Programming Language :: Python :: 3.11",
    "Topic :: Software Development :: Libraries :: Python Modules",
    "Operating System :: Microsoft :: Windows",
    "Operating System :: POSIX",
    "Operating System :: Unix",
    "Operating System :: MacOS",
]
# testcontainers-core is a proper package dependency - only modules needed here
packages = [
    { include = "testcontainers", from = "core" },
    { include = "testcontainers", from = "modules/arangodb" },
    { include = "testcontainers", from = "modules/azurite" },
    { include = "testcontainers", from = "modules/clickhouse" },
    { include = "testcontainers", from = "modules/elasticsearch" },
    { include = "testcontainers", from = "modules/google" },
    { include = "testcontainers", from = "modules/k3s" },
    { include = "testcontainers", from = "modules/kafka" },
    { include = "testcontainers", from = "modules/keycloak" },
    { include = "testcontainers", from = "modules/localstack" },
    { include = "testcontainers", from = "modules/minio" },
    { include = "testcontainers", from = "modules/mongodb" },
    { include = "testcontainers", from = "modules/mssql" },
    { include = "testcontainers", from = "modules/mysql" },
    { include = "testcontainers", from = "modules/nats" },
    { include = "testcontainers", from = "modules/neo4j" },
    { include = "testcontainers", from = "modules/nginx" },
    { include = "testcontainers", from = "modules/opensearch" },
    { include = "testcontainers", from = "modules/oracle" },
    { include = "testcontainers", from = "modules/postgres" },
    { include = "testcontainers", from = "modules/rabbitmq" },
    { include = "testcontainers", from = "modules/redis" },
    { include = "testcontainers", from = "modules/selenium" }
]

[tool.poetry.urls]
"GitHub" = "https://github.com/testcontainers/testcontainers-python"
"Issue Tracker" = "https://github.com/testcontainers/testcontainers-python/issues"

[tool.poetry.dependencies]
python = ">=3.9,<4.0"
docker = "*" # ">=4.0"
urllib3 = "*" # "<2.0"
wrapt = "*" # "^1.16.0"

# community modules
python-arango = { version = "^7.8", optional = true }
azure-storage-blob = { version = "^12.19", optional = true }
clickhouse-driver = { version = "*", optional = true }
google-cloud-pubsub = { version = ">=2", optional = true }
kubernetes = { version = "*", optional = true }
pyyaml = { version = "*", optional = true }
kafka-python = { version = "*", optional = true }
python-keycloak = { version = "*", optional = true }
boto3 = { version = "*", optional = true }
minio = { version = "*", optional = true }
pymongo = { version = "*", optional = true }
sqlalchemy = { version = "*", optional = true }
pymssql = { version = "*", optional = true }
pymysql = { version = "*", extras = ["rsa"], optional = true }
neo4j = { version = "*", optional = true }
opensearch-py = { version = "*", optional = true }
cx_Oracle = { version = "*", optional = true }
psycopg2-binary = { version = "*", optional = true }
pika = { version = "*", optional = true }
redis = { version = "*", optional = true }
selenium = { version = "*", optional = true }
nats-py = { version = "*", optional = true }

[tool.poetry.extras]
arangodb = ["python-arango"]
azurite = ["azure-storage-blob"]
clickhouse = ["clickhouse-driver"]
elasticsearch = []
google = ["google-cloud-pubsub"]
k3s = ["kubernetes", "pyyaml"]
kafka = ["kafka-python"]
keycloak = ["python-keycloak"]
localstack = ["boto3"]
minio = ["minio"]
mongodb = ["pymongo"]
mssql = ["sqlalchemy", "pymssql"]
mysql = ["sqlalchemy", "pymysql"]
nats = ["nats-py"]
neo4j = ["neo4j"]
nginx = []
opensearch = ["opensearch-py"]
oracle = ["sqlalchemy", "cx_Oracle"]
postgres = ["sqlalchemy", "psycopg2-binary"]
rabbitmq = ["pika"]
redis = ["redis"]
selenium = ["selenium"]

[tool.poetry.group.dev.dependencies]
mypy = "1.7.1"
pre-commit = "^3.6"
pg8000 = "*"
pytest = "7.4.3"
pytest-cov = "4.1.0"
sphinx = "^7.2.6"
twine = "^4.0.2"
<<<<<<< HEAD
mypy = "1.7.1"
anyio = "^4.3.0"
=======
>>>>>>> 1223583d

[[tool.poetry.source]]
name = "PyPI"
priority = "primary"

[tool.black]
line-length = 120

[tool.pytest.ini_options]
addopts = "--cov-report=term --cov-report=html --tb=short --strict-markers"
log_cli = true
log_cli_level = "INFO"

[tool.coverage.run]
branch = true
omit = [
    "oracle.py"
]

[tool.coverage.report]
exclude_lines = [
    "pass",
    "raise NotImplementedError" # TODO: used in core/generic.py, not sure we need DbContainer
]

[tool.ruff]
target-version = "py39"
line-length = 120
fix = true
src = ["core", "modules/*"]

[tool.ruff.lint]
fixable = ["I"]
exclude = ["**/tests/**/*.py"]
select = [
    # flake8-2020
    "YTT",
    # flake8-bugbear
    "B",
    # flake8-builtins
    "A",
    # flake8-comprehensions
    "C4",
    # flake8-debugger
    "T10",
    # flake8-print
    "T20",
    # flake8-pytest-style
    "PT",
    # flake8-simplify
    "SIM",
    # flake8-tidy-imports
    "TID",
    # flake8-type-checking
    "TCH",
    # isort
    "I",
    # mccabe
    "C90",
    # pycodestyle
    "E", "W",
    # pyflakes
    "F",
    # pygrep-hooks
    "PGH",
    # pyupgrade
    "UP",
    # ruff
    "RUF",
    # TODO: security, enable via line below
    # "S",
]
ignore = [
    # line too long (already checked by black)
    "E501",
    # the must-have __init__.py (we are using package namespaces)
    "INP001"
]

[tool.ruff.lint.flake8-type-checking]
strict = true

[tool.mypy]
python_version = "3.9"
namespace_packages = true
explicit_package_bases = true
pretty = true
show_error_codes = true
strict = true
fast_module_lookup = true
modules = ["testcontainers.core"]
mypy_path = [
    "core",
#    "modules/arangodb",
#    "modules/azurite",
#    "modules/clickhouse",
#    "modules/elasticsearch",
#    "modules/google",
#    "modules/k3s",
#    "modules/kafka",
#    "modules/keycloak",
#    "modules/localstack",
#    "modules/minio",
#    "modules/mongodb",
#    "modules/mssql",
#    "modules/mysql",
#    "modules/nats",
#    "modules/neo4j",
#    "modules/nginx",
#    "modules/opensearch",
#    "modules/oracle",
#    "modules/postgres",
#    "modules/rabbitmq",
#    "modules/redis",
#    "modules/selenium"
]
enable_error_code = [
    "ignore-without-code",
    "redundant-expr",
    "truthy-bool",
]

[[tool.mypy.overrides]]
module = ['tests.*']
# in pytest we allow fixtures to be more relaxed, though we check the untyped functions
check_untyped_defs = true
disable_error_code = [
    'no-untyped-def'
]

[[tool.mypy.overrides]]
module = ['docker.*']
# docker still doesn't have type annotations (not even 7.0)
ignore_missing_imports = true

[[tool.mypy.overrides]]
module = ['wrapt.*']
# wrapt doesn't have type annotations
ignore_missing_imports = true

[build-system]
requires = ["poetry-core"]
build-backend = "poetry.core.masonry.api"<|MERGE_RESOLUTION|>--- conflicted
+++ resolved
@@ -118,11 +118,7 @@
 pytest-cov = "4.1.0"
 sphinx = "^7.2.6"
 twine = "^4.0.2"
-<<<<<<< HEAD
-mypy = "1.7.1"
 anyio = "^4.3.0"
-=======
->>>>>>> 1223583d
 
 [[tool.poetry.source]]
 name = "PyPI"
