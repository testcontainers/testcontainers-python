[tool.poetry]
name = "testcontainers"
version = "4.13.3"  # auto-incremented by release-please
description = "Python library for throwaway instances of anything that can run in a Docker container"
authors = ["Sergey Pirogov <automationremarks@gmail.com>"]
maintainers = [
    "Balint Bartha <totallyzen@users.noreply.github.com>",
    "David Ankin <daveankin@gmail.com>",
    "Vemund Santi <vemund@santi.no>",
]
readme = "README.md"
keywords = ["testing", "logging", "docker", "test automation"]
license = "Apache-2.0"
classifiers = [
    "License :: OSI Approved :: Apache Software License",
    "Intended Audience :: Information Technology",
    "Intended Audience :: Developers",
    "Programming Language :: Python :: 3",
    "Programming Language :: Python :: 3.9",
    "Programming Language :: Python :: 3.10",
    "Programming Language :: Python :: 3.11",
    "Programming Language :: Python :: 3.12",
    "Programming Language :: Python :: 3.13",
    "Programming Language :: Python :: 3.14",
    "Topic :: Software Development :: Libraries :: Python Modules",
    "Operating System :: Microsoft :: Windows",
    "Operating System :: POSIX",
    "Operating System :: Unix",
    "Operating System :: MacOS",
]
# testcontainers-core is a proper package dependency - only modules needed here
packages = [
    { include = "testcontainers", from = "core" },
    { include = "testcontainers", from = "modules/arangodb" },
    { include = "testcontainers", from = "modules/aws" },
    { include = "testcontainers", from = "modules/azurite" },
    { include = "testcontainers", from = "modules/cassandra" },
    { include = "testcontainers", from = "modules/chroma" },
    { include = "testcontainers", from = "modules/clickhouse" },
    { include = "testcontainers", from = "modules/cockroachdb" },
    { include = "testcontainers", from = "modules/cosmosdb" },
    { include = "testcontainers", from = "modules/couchbase" },
    { include = "testcontainers", from = "modules/db2" },
    { include = "testcontainers", from = "modules/elasticsearch" },
    { include = "testcontainers", from = "modules/generic" },
    { include = "testcontainers", from = "modules/test_module_import" },
    { include = "testcontainers", from = "modules/google" },
    { include = "testcontainers", from = "modules/influxdb" },
    { include = "testcontainers", from = "modules/k3s" },
    { include = "testcontainers", from = "modules/kafka" },
    { include = "testcontainers", from = "modules/keycloak" },
    { include = "testcontainers", from = "modules/localstack" },
    { include = "testcontainers", from = "modules/mailpit" },
    { include = "testcontainers", from = "modules/memcached" },
    { include = "testcontainers", from = "modules/minio" },
    { include = "testcontainers", from = "modules/milvus" },
    { include = "testcontainers", from = "modules/mongodb" },
    { include = "testcontainers", from = "modules/mqtt" },
    { include = "testcontainers", from = "modules/mssql" },
    { include = "testcontainers", from = "modules/mysql" },
    { include = "testcontainers", from = "modules/nats" },
    { include = "testcontainers", from = "modules/neo4j" },
    { include = "testcontainers", from = "modules/nginx" },
    { include = "testcontainers", from = "modules/ollama" },
    { include = "testcontainers", from = "modules/openfga" },
    { include = "testcontainers", from = "modules/opensearch" },
    { include = "testcontainers", from = "modules/oracle-free" },
    { include = "testcontainers", from = "modules/postgres" },
    { include = "testcontainers", from = "modules/qdrant" },
    { include = "testcontainers", from = "modules/rabbitmq" },
    { include = "testcontainers", from = "modules/redis" },
    { include = "testcontainers", from = "modules/registry" },
    { include = "testcontainers", from = "modules/sftp" },
    { include = "testcontainers", from = "modules/selenium" },
    { include = "testcontainers", from = "modules/scylla" },
    { include = "testcontainers", from = "modules/trino" },
    { include = "testcontainers", from = "modules/vault" },
    { include = "testcontainers", from = "modules/weaviate" },
]

[tool.poetry.urls]
"GitHub" = "https://github.com/testcontainers/testcontainers-python"
"Issue Tracker" = "https://github.com/testcontainers/testcontainers-python/issues"

[tool.poetry.dependencies]
python = ">=3.9.2"
docker = "*"            # ">=4.0"
urllib3 = "*"           # "<2.0"
wrapt = "*"             # "^1.16.0"
typing-extensions = "*"
python-dotenv = "*"

# community modules
python-arango = { version = "^7.8", optional = true }
azure-storage-blob = { version = "^12.19", optional = true }
cassandra-driver = { version = "3.29.1", optional = true }
#clickhouse-driver = { version = "*", optional = true }
google-cloud-pubsub = { version = ">=2", optional = true }
google-cloud-datastore = { version = ">=2", optional = true }
influxdb = { version = "*", optional = true }
influxdb-client = { version = "*", optional = true }
kubernetes = { version = "*", optional = true }
pyyaml = { version = ">=6.0.3", optional = true }
python-keycloak = { version = "*", optional = true }
boto3 = { version = "*", optional = true }
minio = { version = "*", optional = true }
nats-py = { version = "*", optional = true }
pymongo = { version = "*", optional = true }
sqlalchemy = { version = "*", optional = true }
pymssql = { version = ">=2.3.9", optional = true, markers = "platform_machine != 'arm64' or python_version >= '3.10'" }
pymysql = { version = "*", extras = ["rsa"], optional = true }
neo4j = { version = "*", optional = true }
openfga-sdk = { version = "*", optional = true, markers = "python_version >= '3.10'" }
opensearch-py = { version = "*", optional = true, markers = "python_version < '4.0'" }
oracledb = { version = ">=3.4.1", optional = true }
pika = { version = "*", optional = true }
redis = { version = "*", optional = true }
selenium = { version = "*", optional = true }
weaviate-client = { version = "^4.5.4", optional = true }
chromadb-client = { version = "^1.0.0", optional = true }
qdrant-client = { version = "*", optional = true }
bcrypt = { version = "*", optional = true }
httpx = { version = "*", optional = true }
azure-cosmos = { version = "*", optional = true }
cryptography = { version = "*", optional = true }
trino = { version = "*", optional = true }
<<<<<<< HEAD
ibm_db_sa = { version = "*", optional = true }
couchbase = { version ="*", optional = true }
=======
ibm_db_sa = { version = "*", optional = true, markers = "platform_machine != 'aarch64' and platform_machine != 'arm64'" }
pydantic = { version = ">=2.12.4", optional = true } # upgrade for 3.14 compat (uses pyo3)
rpds-py = { version = ">=0.28.0", optional = true, markers = "python_version >= '3.10'" }
grpcio = { version = ">=1.75.1", optional = true }
markupsafe = { version = ">=3.0.3", optional = true }
ujson = { version = ">=5.11.0", optional = true }
aiohttp = { version = ">=3.13.2", optional = true }
grpcio-tools = { version = ">=1.76.0", optional = true }
msgpack = { version = ">=1.1.2", optional = true }
pandas = { version = ">=2.3.3", optional = true }
httpcore = { version = ">=1.0.8", optional = true } # we could fix this for everyone but this is httpx's responsibility

[tool.poetry.group.numpy_old.dependencies]
numpy = { version = ">=2.0", optional = true, markers = "python_version < '3.11'" }
[tool.poetry.group.numpy_new.dependencies]
numpy = { version = ">=2.3.4", optional = true, markers = "python_version >= '3.11'" }

[tool.poetry.group.clickhouse-driver_old.dependencies]
clickhouse-driver = { version = ">=0.1.5", optional = true, markers = "python_version < '3.11'" }
[tool.poetry.group.clickhouse-driver_new.dependencies]
clickhouse-driver = { version = ">=0.2.10", optional = true, markers = "python_version >= '3.11' and python_version < '4'"  }
>>>>>>> c785ecdc

[tool.poetry.extras]
arangodb = ["python-arango"]
aws = ["boto3", "httpx"]
azurite = ["azure-storage-blob"]
cassandra = []
clickhouse = ["clickhouse-driver"]
cosmosdb = ["azure-cosmos"]
cockroachdb = []
couchbase = ['couchbase']
db2 = ["sqlalchemy", "ibm_db_sa"]
elasticsearch = []
generic = [
    "httpx",
    "redis",
] # The advance doctests for ServerContainer require redis
test_module_import = ["httpx"]
google = ["google-cloud-pubsub", "google-cloud-datastore"]
influxdb = ["influxdb", "influxdb-client"]
k3s = ["kubernetes", "pyyaml"]
kafka = []
keycloak = ["python-keycloak"]
localstack = ["boto3"]
mailpit = ["cryptography"]
memcached = []
minio = ["minio"]
milvus = []
mongodb = ["pymongo"]
mqtt = []
mssql = ["sqlalchemy", "pymssql"]
mysql = ["sqlalchemy", "pymysql"]
nats = ["nats-py"]
neo4j = ["neo4j"]
nginx = []
openfga = ["openfga-sdk"]
opensearch = ["opensearch-py"]
ollama = []
oracle = ["sqlalchemy", "oracledb"]
oracle-free = ["sqlalchemy", "oracledb"]
postgres = []
qdrant = ["qdrant-client"]
rabbitmq = ["pika"]
redis = ["redis"]
registry = ["bcrypt"]
selenium = ["selenium"]
scylla = ["cassandra-driver"]
sftp = ["cryptography"]
vault = []
weaviate = ["weaviate-client"]
chroma = ["chromadb-client"]
trino = ["trino"]

[tool.poetry.group.dev.dependencies]
mypy = "1.11.2"
pre-commit = "^3.6"
pytest = "8.4.2"
pytest-cov = "4.1.0"
sphinx = "7.2.6"
twine = "6.2.0"
anyio = "4.3.0"
# for tests only
psycopg2-binary = "2.9.11"
pg8000 = "1.30.5"
sqlalchemy = "2.0.28"
psycopg = "3.1.18"
cassandra-driver = "3.29.1"
pytest-asyncio = "0.23.5"
kafka-python-ng = "^2.2.0"
hvac = { version = "2.1.0", markers = "python_version < '4.0'" }
pymilvus = "2.6.1"
httpx = "0.28.1"
cryptography = "45.0.7"
paho-mqtt = "2.1.0"
sqlalchemy-cockroachdb = "2.0.2"
paramiko = "^3.4.0"
types-paramiko = "^3.4.0.20240423"
pytest-mock = "^3.14.0"
ruff = "0.11.5"

[[tool.poetry.source]]
name = "PyPI-public"
url = "https://pypi.org/simple/"
priority = "primary"

[tool.black]
line-length = 120

[tool.pytest.ini_options]
addopts = "--tb=short --strict-markers"
log_cli = true
log_cli_level = "INFO"
markers = [
    "inside_docker_check: mark test to be used to validate DinD/DooD is working as expected",
]
filterwarnings = [
    # Suppress expected deprecation warnings for backwards compatibility testing
    "ignore:The @wait_container_is_ready decorator is deprecated.*:DeprecationWarning",
    "ignore:The wait_for function is deprecated and will be removed in a future version.*:DeprecationWarning",
    "ignore:The wait_for_logs function with string or callable predicates is deprecated.*:DeprecationWarning",
]

[tool.coverage.run]
branch = true
omit = ["oracle.py"]

[tool.coverage.report]
exclude_lines = [
    "pass",
    "raise NotImplementedError", # TODO: used in core/generic.py, not sure we need DbContainer
]

[tool.ruff]
target-version = "py39"
line-length = 120
fix = true
src = ["core", "modules/*"]

[tool.ruff.lint]
fixable = ["I"]
exclude = ["**/tests/**/*.py"]
select = [
    # flake8-2020
    "YTT",
    # flake8-bugbear
    "B",
    # flake8-builtins
    "A",
    # flake8-comprehensions
    "C4",
    # flake8-debugger
    "T10",
    # flake8-print
    "T20",
    # flake8-pytest-style
    "PT",
    # flake8-simplify
    "SIM",
    # flake8-tidy-imports
    "TID",
    # flake8-type-checking
    "TC",
    # isort
    "I",
    # mccabe
    "C90",
    # pycodestyle
    "E",
    "W",
    # pyflakes
    "F",
    # pygrep-hooks
    "PGH",
    # pyupgrade
    "UP",
    # ruff
    "RUF",
    # TODO: security, enable via line below
    # "S",
]
ignore = [
    # line too long (already checked by black)
    "E501",
    # the must-have __init__.py (we are using package namespaces)
    "INP001",
    # we do have some imports shadowing builtins
    "A004",
]

[tool.ruff.lint.per-file-ignores]
"**/example_*.py" = ["T201"]
"**/examples/*.py" = ["T201"]

[tool.ruff.lint.pyupgrade]
keep-runtime-typing = true

[tool.ruff.lint.flake8-type-checking]
strict = true

[tool.mypy]
python_version = "3.9"
namespace_packages = true
explicit_package_bases = true
pretty = true
show_error_codes = true
warn_return_any = true
strict = true
# fast_module_lookup = true
modules = ["testcontainers.core"]
mypy_path = [
    "core",
    #    "modules/arangodb",
    #    "modules/azurite",
    #    "modules/cassandra",
    #    "modules/clickhouse",
    #    "modules/elasticsearch",
    #    "modules/google",
    #    "modules/k3s",
    #    "modules/kafka",
    #    "modules/keycloak",
    #    "modules/localstack",
    "modules/mailpit",
    #    "modules/minio",
    #    "modules/mongodb",
    #    "modules/mssql",
    #    "modules/mysql",
    #    "modules/neo4j",
    #    "modules/nginx",
    #    "modules/ollama",
    #    "modules/openfga",
    #    "modules/opensearch",
    #    "modules/oracle",
    #    "modules/postgres",
    #    "modules/rabbitmq",
    #    "modules/redis",
    #    "modules/selenium"
    "modules/sftp",
    #    "modules/vault"
    #    "modules/weaviate"
]
enable_error_code = ["ignore-without-code", "redundant-expr", "truthy-bool"]

[[tool.mypy.overrides]]
module = ['tests.*']
# in pytest we allow fixtures to be more relaxed, though we check the untyped functions
check_untyped_defs = true
disable_error_code = ['no-untyped-def']

[[tool.mypy.overrides]]
module = ['docker.*']
# docker still doesn't have type annotations (not even 7.0)
ignore_missing_imports = true

[[tool.mypy.overrides]]
module = ['wrapt.*']
# wrapt doesn't have type annotations
ignore_missing_imports = true

[[tool.mypy.overrides]]
module = ['requests.*']
# requests doesn't have type annotations
ignore_missing_imports = true

[[tool.mypy.overrides]]
module = ['testcontainers.registry']
ignore_missing_imports = true

[build-system]
requires = ["poetry-core"]
build-backend = "poetry.core.masonry.api"<|MERGE_RESOLUTION|>--- conflicted
+++ resolved
@@ -124,10 +124,6 @@
 azure-cosmos = { version = "*", optional = true }
 cryptography = { version = "*", optional = true }
 trino = { version = "*", optional = true }
-<<<<<<< HEAD
-ibm_db_sa = { version = "*", optional = true }
-couchbase = { version ="*", optional = true }
-=======
 ibm_db_sa = { version = "*", optional = true, markers = "platform_machine != 'aarch64' and platform_machine != 'arm64'" }
 pydantic = { version = ">=2.12.4", optional = true } # upgrade for 3.14 compat (uses pyo3)
 rpds-py = { version = ">=0.28.0", optional = true, markers = "python_version >= '3.10'" }
@@ -149,7 +145,6 @@
 clickhouse-driver = { version = ">=0.1.5", optional = true, markers = "python_version < '3.11'" }
 [tool.poetry.group.clickhouse-driver_new.dependencies]
 clickhouse-driver = { version = ">=0.2.10", optional = true, markers = "python_version >= '3.11' and python_version < '4'"  }
->>>>>>> c785ecdc
 
 [tool.poetry.extras]
 arangodb = ["python-arango"]
